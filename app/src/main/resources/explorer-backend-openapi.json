{
  "openapi": "3.0.3",
  "info": {
    "title": "Alephium Explorer API",
    "version": "1.0"
  },
  "paths": {
    "/blocks": {
      "get": {
        "tags": [
          "Blocks"
        ],
        "description": "List blocks within time interval",
        "operationId": "getBlocks",
        "parameters": [
          {
            "name": "page",
            "in": "query",
            "description": "Page number",
            "required": false,
            "schema": {
              "type": "integer",
              "format": "int32"
            }
          },
          {
            "name": "limit",
            "in": "query",
            "description": "Number per page",
            "required": false,
            "schema": {
              "type": "integer",
              "format": "int32"
            }
          },
          {
            "name": "reverse",
            "in": "query",
            "description": "Reverse pagination",
            "required": false,
            "schema": {
              "type": "boolean"
            }
          }
        ],
        "responses": {
          "200": {
            "content": {
              "application/json": {
                "schema": {
                  "$ref": "#/components/schemas/ListBlocks"
                }
              }
            }
          },
          "400": {
            "description": "BadRequest",
            "content": {
              "application/json": {
                "schema": {
                  "$ref": "#/components/schemas/BadRequest"
                },
                "example": {
                  "detail": "Something bad in the request"
                }
              }
            }
          },
          "401": {
            "description": "Unauthorized",
            "content": {
              "application/json": {
                "schema": {
                  "$ref": "#/components/schemas/Unauthorized"
                },
                "example": {
                  "detail": "You shall not pass"
                }
              }
            }
          },
          "404": {
            "description": "NotFound",
            "content": {
              "application/json": {
                "schema": {
                  "$ref": "#/components/schemas/NotFound"
                },
                "example": {
                  "resource": "wallet-name",
                  "detail": "wallet-name not found"
                }
              }
            }
          },
          "500": {
            "description": "InternalServerError",
            "content": {
              "application/json": {
                "schema": {
                  "$ref": "#/components/schemas/InternalServerError"
                },
                "example": {
                  "detail": "Ouch"
                }
              }
            }
          },
          "503": {
            "description": "ServiceUnavailable",
            "content": {
              "application/json": {
                "schema": {
                  "$ref": "#/components/schemas/ServiceUnavailable"
                },
                "example": {
                  "detail": "Self clique unsynced"
                }
              }
            }
          }
        }
      }
    },
    "/blocks/{block-hash}": {
      "get": {
        "tags": [
          "Blocks"
        ],
        "description": "Get a block with hash",
        "operationId": "getBlocksBlock-hash",
        "parameters": [
          {
            "name": "block-hash",
            "in": "path",
            "required": true,
            "schema": {
              "type": "string"
            }
          }
        ],
        "responses": {
          "200": {
            "content": {
              "application/json": {
                "schema": {
                  "$ref": "#/components/schemas/BlockEntryLite"
                }
              }
            }
          },
          "400": {
            "description": "BadRequest",
            "content": {
              "application/json": {
                "schema": {
                  "$ref": "#/components/schemas/BadRequest"
                },
                "example": {
                  "detail": "Something bad in the request"
                }
              }
            }
          },
          "401": {
            "description": "Unauthorized",
            "content": {
              "application/json": {
                "schema": {
                  "$ref": "#/components/schemas/Unauthorized"
                },
                "example": {
                  "detail": "You shall not pass"
                }
              }
            }
          },
          "404": {
            "description": "NotFound",
            "content": {
              "application/json": {
                "schema": {
                  "$ref": "#/components/schemas/NotFound"
                },
                "example": {
                  "resource": "wallet-name",
                  "detail": "wallet-name not found"
                }
              }
            }
          },
          "500": {
            "description": "InternalServerError",
            "content": {
              "application/json": {
                "schema": {
                  "$ref": "#/components/schemas/InternalServerError"
                },
                "example": {
                  "detail": "Ouch"
                }
              }
            }
          },
          "503": {
            "description": "ServiceUnavailable",
            "content": {
              "application/json": {
                "schema": {
                  "$ref": "#/components/schemas/ServiceUnavailable"
                },
                "example": {
                  "detail": "Self clique unsynced"
                }
              }
            }
          }
        }
      }
    },
    "/blocks/{block-hash}/transactions": {
      "get": {
        "tags": [
          "Blocks"
        ],
        "description": "Get block's transactions",
        "operationId": "getBlocksBlock-hashTransactions",
        "parameters": [
          {
            "name": "block-hash",
            "in": "path",
            "required": true,
            "schema": {
              "type": "string"
            }
          },
          {
            "name": "page",
            "in": "query",
            "description": "Page number",
            "required": false,
            "schema": {
              "type": "integer",
              "format": "int32"
            }
          },
          {
            "name": "limit",
            "in": "query",
            "description": "Number per page",
            "required": false,
            "schema": {
              "type": "integer",
              "format": "int32"
            }
          },
          {
            "name": "reverse",
            "in": "query",
            "description": "Reverse pagination",
            "required": false,
            "schema": {
              "type": "boolean"
            }
          }
        ],
        "responses": {
          "200": {
            "content": {
              "application/json": {
                "schema": {
                  "type": "array",
                  "items": {
                    "$ref": "#/components/schemas/Transaction"
                  }
                }
              }
            }
          },
          "400": {
            "description": "BadRequest",
            "content": {
              "application/json": {
                "schema": {
                  "$ref": "#/components/schemas/BadRequest"
                },
                "example": {
                  "detail": "Something bad in the request"
                }
              }
            }
          },
          "401": {
            "description": "Unauthorized",
            "content": {
              "application/json": {
                "schema": {
                  "$ref": "#/components/schemas/Unauthorized"
                },
                "example": {
                  "detail": "You shall not pass"
                }
              }
            }
          },
          "404": {
            "description": "NotFound",
            "content": {
              "application/json": {
                "schema": {
                  "$ref": "#/components/schemas/NotFound"
                },
                "example": {
                  "resource": "wallet-name",
                  "detail": "wallet-name not found"
                }
              }
            }
          },
          "500": {
            "description": "InternalServerError",
            "content": {
              "application/json": {
                "schema": {
                  "$ref": "#/components/schemas/InternalServerError"
                },
                "example": {
                  "detail": "Ouch"
                }
              }
            }
          },
          "503": {
            "description": "ServiceUnavailable",
            "content": {
              "application/json": {
                "schema": {
                  "$ref": "#/components/schemas/ServiceUnavailable"
                },
                "example": {
                  "detail": "Self clique unsynced"
                }
              }
            }
          }
        }
      }
    },
    "/transactions/{transaction-hash}": {
      "get": {
        "tags": [
          "Transactions"
        ],
        "description": "Get a transaction with hash",
        "operationId": "getTransactionsTransaction-hash",
        "parameters": [
          {
            "name": "transaction-hash",
            "in": "path",
            "required": true,
            "schema": {
              "type": "string"
            }
          }
        ],
        "responses": {
          "200": {
            "content": {
              "application/json": {
                "schema": {
                  "$ref": "#/components/schemas/TransactionLike"
                }
              }
            }
          },
          "400": {
            "description": "BadRequest",
            "content": {
              "application/json": {
                "schema": {
                  "$ref": "#/components/schemas/BadRequest"
                },
                "example": {
                  "detail": "Something bad in the request"
                }
              }
            }
          },
          "401": {
            "description": "Unauthorized",
            "content": {
              "application/json": {
                "schema": {
                  "$ref": "#/components/schemas/Unauthorized"
                },
                "example": {
                  "detail": "You shall not pass"
                }
              }
            }
          },
          "404": {
            "description": "NotFound",
            "content": {
              "application/json": {
                "schema": {
                  "$ref": "#/components/schemas/NotFound"
                },
                "example": {
                  "resource": "wallet-name",
                  "detail": "wallet-name not found"
                }
              }
            }
          },
          "500": {
            "description": "InternalServerError",
            "content": {
              "application/json": {
                "schema": {
                  "$ref": "#/components/schemas/InternalServerError"
                },
                "example": {
                  "detail": "Ouch"
                }
              }
            }
          },
          "503": {
            "description": "ServiceUnavailable",
            "content": {
              "application/json": {
                "schema": {
                  "$ref": "#/components/schemas/ServiceUnavailable"
                },
                "example": {
                  "detail": "Self clique unsynced"
                }
              }
            }
          }
        }
      }
    },
    "/transaction-by-output-ref-key/{output-ref-key}": {
      "get": {
        "tags": [
          "Transactions"
        ],
        "description": "Get a transaction from a output reference key",
        "operationId": "getTransaction-by-output-ref-keyOutput-ref-key",
        "parameters": [
          {
            "name": "output-ref-key",
            "in": "path",
            "required": true,
            "schema": {
              "type": "string"
            }
          }
        ],
        "responses": {
          "200": {
            "content": {
              "application/json": {
                "schema": {
                  "$ref": "#/components/schemas/ConfirmedTransaction"
                }
              }
            }
          },
          "400": {
            "description": "BadRequest",
            "content": {
              "application/json": {
                "schema": {
                  "$ref": "#/components/schemas/BadRequest"
                },
                "example": {
                  "detail": "Something bad in the request"
                }
              }
            }
          },
          "401": {
            "description": "Unauthorized",
            "content": {
              "application/json": {
                "schema": {
                  "$ref": "#/components/schemas/Unauthorized"
                },
                "example": {
                  "detail": "You shall not pass"
                }
              }
            }
          },
          "404": {
            "description": "NotFound",
            "content": {
              "application/json": {
                "schema": {
                  "$ref": "#/components/schemas/NotFound"
                },
                "example": {
                  "resource": "wallet-name",
                  "detail": "wallet-name not found"
                }
              }
            }
          },
          "500": {
            "description": "InternalServerError",
            "content": {
              "application/json": {
                "schema": {
                  "$ref": "#/components/schemas/InternalServerError"
                },
                "example": {
                  "detail": "Ouch"
                }
              }
            }
          },
          "503": {
            "description": "ServiceUnavailable",
            "content": {
              "application/json": {
                "schema": {
                  "$ref": "#/components/schemas/ServiceUnavailable"
                },
                "example": {
                  "detail": "Self clique unsynced"
                }
              }
            }
          }
        }
      }
    },
    "/addresses/{address}": {
      "get": {
        "tags": [
          "Addresses"
        ],
        "description": "Get address information",
        "operationId": "getAddressesAddress",
        "parameters": [
          {
            "name": "address",
            "in": "path",
            "required": true,
            "schema": {
              "type": "string"
            }
          }
        ],
        "responses": {
          "200": {
            "content": {
              "application/json": {
                "schema": {
                  "$ref": "#/components/schemas/AddressInfo"
                }
              }
            }
          },
          "400": {
            "description": "BadRequest",
            "content": {
              "application/json": {
                "schema": {
                  "$ref": "#/components/schemas/BadRequest"
                },
                "example": {
                  "detail": "Something bad in the request"
                }
              }
            }
          },
          "401": {
            "description": "Unauthorized",
            "content": {
              "application/json": {
                "schema": {
                  "$ref": "#/components/schemas/Unauthorized"
                },
                "example": {
                  "detail": "You shall not pass"
                }
              }
            }
          },
          "404": {
            "description": "NotFound",
            "content": {
              "application/json": {
                "schema": {
                  "$ref": "#/components/schemas/NotFound"
                },
                "example": {
                  "resource": "wallet-name",
                  "detail": "wallet-name not found"
                }
              }
            }
          },
          "500": {
            "description": "InternalServerError",
            "content": {
              "application/json": {
                "schema": {
                  "$ref": "#/components/schemas/InternalServerError"
                },
                "example": {
                  "detail": "Ouch"
                }
              }
            }
          },
          "503": {
            "description": "ServiceUnavailable",
            "content": {
              "application/json": {
                "schema": {
                  "$ref": "#/components/schemas/ServiceUnavailable"
                },
                "example": {
                  "detail": "Self clique unsynced"
                }
              }
            }
          }
        }
      }
    },
    "/addresses/{address}/transactions": {
      "get": {
        "tags": [
          "Addresses"
        ],
        "description": "List transactions of a given address",
        "operationId": "getAddressesAddressTransactions",
        "parameters": [
          {
            "name": "address",
            "in": "path",
            "required": true,
            "schema": {
              "type": "string"
            }
          },
          {
            "name": "page",
            "in": "query",
            "description": "Page number",
            "required": false,
            "schema": {
              "type": "integer",
              "format": "int32"
            }
          },
          {
            "name": "limit",
            "in": "query",
            "description": "Number per page",
            "required": false,
            "schema": {
              "type": "integer",
              "format": "int32"
            }
          },
          {
            "name": "reverse",
            "in": "query",
            "description": "Reverse pagination",
            "required": false,
            "schema": {
              "type": "boolean"
            }
          }
        ],
        "responses": {
          "200": {
            "content": {
              "application/json": {
                "schema": {
                  "type": "array",
                  "items": {
                    "$ref": "#/components/schemas/Transaction"
                  }
                }
              }
            }
          },
          "400": {
            "description": "BadRequest",
            "content": {
              "application/json": {
                "schema": {
                  "$ref": "#/components/schemas/BadRequest"
                },
                "example": {
                  "detail": "Something bad in the request"
                }
              }
            }
          },
          "401": {
            "description": "Unauthorized",
            "content": {
              "application/json": {
                "schema": {
                  "$ref": "#/components/schemas/Unauthorized"
                },
                "example": {
                  "detail": "You shall not pass"
                }
              }
            }
          },
          "404": {
            "description": "NotFound",
            "content": {
              "application/json": {
                "schema": {
                  "$ref": "#/components/schemas/NotFound"
                },
                "example": {
                  "resource": "wallet-name",
                  "detail": "wallet-name not found"
                }
              }
            }
          },
          "500": {
            "description": "InternalServerError",
            "content": {
              "application/json": {
                "schema": {
                  "$ref": "#/components/schemas/InternalServerError"
                },
                "example": {
                  "detail": "Ouch"
                }
              }
            }
          },
          "503": {
            "description": "ServiceUnavailable",
            "content": {
              "application/json": {
                "schema": {
                  "$ref": "#/components/schemas/ServiceUnavailable"
                },
                "example": {
                  "detail": "Self clique unsynced"
                }
              }
            }
          }
        }
      }
    },
    "/addresses/{address}/total-transactions": {
      "get": {
        "tags": [
          "Addresses"
        ],
        "description": "Get total transactions of a given address",
        "operationId": "getAddressesAddressTotal-transactions",
        "parameters": [
          {
            "name": "address",
            "in": "path",
            "required": true,
            "schema": {
              "type": "string"
            }
          }
        ],
        "responses": {
          "200": {
            "content": {
              "application/json": {
                "schema": {
                  "type": "integer",
                  "format": "int32"
                }
              }
            }
          },
          "400": {
            "description": "BadRequest",
            "content": {
              "application/json": {
                "schema": {
                  "$ref": "#/components/schemas/BadRequest"
                },
                "example": {
                  "detail": "Something bad in the request"
                }
              }
            }
          },
          "401": {
            "description": "Unauthorized",
            "content": {
              "application/json": {
                "schema": {
                  "$ref": "#/components/schemas/Unauthorized"
                },
                "example": {
                  "detail": "You shall not pass"
                }
              }
            }
          },
          "404": {
            "description": "NotFound",
            "content": {
              "application/json": {
                "schema": {
                  "$ref": "#/components/schemas/NotFound"
                },
                "example": {
                  "resource": "wallet-name",
                  "detail": "wallet-name not found"
                }
              }
            }
          },
          "500": {
            "description": "InternalServerError",
            "content": {
              "application/json": {
                "schema": {
                  "$ref": "#/components/schemas/InternalServerError"
                },
                "example": {
                  "detail": "Ouch"
                }
              }
            }
          },
          "503": {
            "description": "ServiceUnavailable",
            "content": {
              "application/json": {
                "schema": {
                  "$ref": "#/components/schemas/ServiceUnavailable"
                },
                "example": {
                  "detail": "Self clique unsynced"
                }
              }
            }
          }
        }
      }
    },
    "/addresses/{address}/balance": {
      "get": {
        "tags": [
          "Addresses"
        ],
        "description": "Get address balance",
        "operationId": "getAddressesAddressBalance",
        "parameters": [
          {
            "name": "address",
            "in": "path",
            "required": true,
            "schema": {
              "type": "string"
            }
          }
        ],
        "responses": {
          "200": {
            "content": {
              "application/json": {
                "schema": {
                  "$ref": "#/components/schemas/AddressBalance"
                }
              }
            }
          },
          "400": {
            "description": "BadRequest",
            "content": {
              "application/json": {
                "schema": {
                  "$ref": "#/components/schemas/BadRequest"
                },
                "example": {
                  "detail": "Something bad in the request"
                }
              }
            }
          },
          "401": {
            "description": "Unauthorized",
            "content": {
              "application/json": {
                "schema": {
                  "$ref": "#/components/schemas/Unauthorized"
                },
                "example": {
                  "detail": "You shall not pass"
                }
              }
            }
          },
          "404": {
            "description": "NotFound",
            "content": {
              "application/json": {
                "schema": {
                  "$ref": "#/components/schemas/NotFound"
                },
                "example": {
                  "resource": "wallet-name",
                  "detail": "wallet-name not found"
                }
              }
            }
          },
          "500": {
            "description": "InternalServerError",
            "content": {
              "application/json": {
                "schema": {
                  "$ref": "#/components/schemas/InternalServerError"
                },
                "example": {
                  "detail": "Ouch"
                }
              }
            }
          },
          "503": {
            "description": "ServiceUnavailable",
            "content": {
              "application/json": {
                "schema": {
                  "$ref": "#/components/schemas/ServiceUnavailable"
                },
                "example": {
                  "detail": "Self clique unsynced"
                }
              }
            }
          }
        }
      }
    },
    "/addresses/{address}/tokens": {
      "get": {
        "tags": [
          "Addresses"
        ],
        "description": "List address tokens",
        "operationId": "getAddressesAddressTokens",
        "parameters": [
          {
            "name": "address",
            "in": "path",
            "required": true,
            "schema": {
              "type": "string"
            }
          }
        ],
        "responses": {
          "200": {
            "content": {
              "application/json": {
                "schema": {
                  "type": "array",
                  "items": {
                    "type": "string",
                    "format": "32-byte-hash"
                  }
                }
              }
            }
          },
          "400": {
            "description": "BadRequest",
            "content": {
              "application/json": {
                "schema": {
                  "$ref": "#/components/schemas/BadRequest"
                },
                "example": {
                  "detail": "Something bad in the request"
                }
              }
            }
          },
          "401": {
            "description": "Unauthorized",
            "content": {
              "application/json": {
                "schema": {
                  "$ref": "#/components/schemas/Unauthorized"
                },
                "example": {
                  "detail": "You shall not pass"
                }
              }
            }
          },
          "404": {
            "description": "NotFound",
            "content": {
              "application/json": {
                "schema": {
                  "$ref": "#/components/schemas/NotFound"
                },
                "example": {
                  "resource": "wallet-name",
                  "detail": "wallet-name not found"
                }
              }
            }
          },
          "500": {
            "description": "InternalServerError",
            "content": {
              "application/json": {
                "schema": {
                  "$ref": "#/components/schemas/InternalServerError"
                },
                "example": {
                  "detail": "Ouch"
                }
              }
            }
          },
          "503": {
            "description": "ServiceUnavailable",
            "content": {
              "application/json": {
                "schema": {
                  "$ref": "#/components/schemas/ServiceUnavailable"
                },
                "example": {
                  "detail": "Self clique unsynced"
                }
              }
            }
          }
        }
      }
    },
    "/addresses/{address}/tokens/{token-id}/transactions": {
      "get": {
        "tags": [
          "Addresses"
        ],
        "description": "List address tokens",
        "operationId": "getAddressesAddressTokensToken-idTransactions",
        "parameters": [
          {
            "name": "address",
            "in": "path",
            "required": true,
            "schema": {
              "type": "string"
            }
          },
          {
            "name": "token-id",
            "in": "path",
            "required": true,
            "schema": {
              "type": "string"
            }
          },
          {
            "name": "page",
            "in": "query",
            "description": "Page number",
            "required": false,
            "schema": {
              "type": "integer",
              "format": "int32"
            }
          },
          {
            "name": "limit",
            "in": "query",
            "description": "Number per page",
            "required": false,
            "schema": {
              "type": "integer",
              "format": "int32"
            }
          },
          {
            "name": "reverse",
            "in": "query",
            "description": "Reverse pagination",
            "required": false,
            "schema": {
              "type": "boolean"
            }
          }
        ],
        "responses": {
          "200": {
            "content": {
              "application/json": {
                "schema": {
                  "type": "array",
                  "items": {
                    "$ref": "#/components/schemas/Transaction"
                  }
                }
              }
            }
          },
          "400": {
            "description": "BadRequest",
            "content": {
              "application/json": {
                "schema": {
                  "$ref": "#/components/schemas/BadRequest"
                },
                "example": {
                  "detail": "Something bad in the request"
                }
              }
            }
          },
          "401": {
            "description": "Unauthorized",
            "content": {
              "application/json": {
                "schema": {
                  "$ref": "#/components/schemas/Unauthorized"
                },
                "example": {
                  "detail": "You shall not pass"
                }
              }
            }
          },
          "404": {
            "description": "NotFound",
            "content": {
              "application/json": {
                "schema": {
                  "$ref": "#/components/schemas/NotFound"
                },
                "example": {
                  "resource": "wallet-name",
                  "detail": "wallet-name not found"
                }
              }
            }
          },
          "500": {
            "description": "InternalServerError",
            "content": {
              "application/json": {
                "schema": {
                  "$ref": "#/components/schemas/InternalServerError"
                },
                "example": {
                  "detail": "Ouch"
                }
              }
            }
          },
          "503": {
            "description": "ServiceUnavailable",
            "content": {
              "application/json": {
                "schema": {
                  "$ref": "#/components/schemas/ServiceUnavailable"
                },
                "example": {
                  "detail": "Self clique unsynced"
                }
              }
            }
          }
        }
      }
    },
    "/addresses/{address}/tokens/{token-id}/balance": {
      "get": {
        "tags": [
          "Addresses"
        ],
        "description": "Get address balance of given token",
        "operationId": "getAddressesAddressTokensToken-idBalance",
        "parameters": [
          {
            "name": "address",
            "in": "path",
            "required": true,
            "schema": {
              "type": "string"
            }
          },
          {
            "name": "token-id",
            "in": "path",
            "required": true,
            "schema": {
              "type": "string"
            }
          }
        ],
        "responses": {
          "200": {
            "content": {
              "application/json": {
                "schema": {
                  "$ref": "#/components/schemas/AddressBalance"
                }
              }
            }
          },
          "400": {
            "description": "BadRequest",
            "content": {
              "application/json": {
                "schema": {
                  "$ref": "#/components/schemas/BadRequest"
                },
                "example": {
                  "detail": "Something bad in the request"
                }
              }
            }
          },
          "401": {
            "description": "Unauthorized",
            "content": {
              "application/json": {
                "schema": {
                  "$ref": "#/components/schemas/Unauthorized"
                },
                "example": {
                  "detail": "You shall not pass"
                }
              }
            }
          },
          "404": {
            "description": "NotFound",
            "content": {
              "application/json": {
                "schema": {
                  "$ref": "#/components/schemas/NotFound"
                },
                "example": {
                  "resource": "wallet-name",
                  "detail": "wallet-name not found"
                }
              }
            }
          },
          "500": {
            "description": "InternalServerError",
            "content": {
              "application/json": {
                "schema": {
                  "$ref": "#/components/schemas/InternalServerError"
                },
                "example": {
                  "detail": "Ouch"
                }
              }
            }
          },
          "503": {
            "description": "ServiceUnavailable",
            "content": {
              "application/json": {
                "schema": {
                  "$ref": "#/components/schemas/ServiceUnavailable"
                },
                "example": {
                  "detail": "Self clique unsynced"
                }
              }
            }
          }
        }
      }
    },
    "/infos": {
      "get": {
        "tags": [
          "Infos"
        ],
        "description": "Get explorer informations",
        "operationId": "getInfos",
        "responses": {
          "200": {
            "content": {
              "application/json": {
                "schema": {
                  "$ref": "#/components/schemas/ExplorerInfo"
                }
              }
            }
          },
          "400": {
            "description": "BadRequest",
            "content": {
              "application/json": {
                "schema": {
                  "$ref": "#/components/schemas/BadRequest"
                },
                "example": {
                  "detail": "Something bad in the request"
                }
              }
            }
          },
          "401": {
            "description": "Unauthorized",
            "content": {
              "application/json": {
                "schema": {
                  "$ref": "#/components/schemas/Unauthorized"
                },
                "example": {
                  "detail": "You shall not pass"
                }
              }
            }
          },
          "404": {
            "description": "NotFound",
            "content": {
              "application/json": {
                "schema": {
                  "$ref": "#/components/schemas/NotFound"
                },
                "example": {
                  "resource": "wallet-name",
                  "detail": "wallet-name not found"
                }
              }
            }
          },
          "500": {
            "description": "InternalServerError",
            "content": {
              "application/json": {
                "schema": {
                  "$ref": "#/components/schemas/InternalServerError"
                },
                "example": {
                  "detail": "Ouch"
                }
              }
            }
          },
          "503": {
            "description": "ServiceUnavailable",
            "content": {
              "application/json": {
                "schema": {
                  "$ref": "#/components/schemas/ServiceUnavailable"
                },
                "example": {
                  "detail": "Self clique unsynced"
                }
              }
            }
          }
        }
      }
    },
    "/infos/heights": {
      "get": {
        "tags": [
          "Infos"
        ],
        "description": "List latest height for each chain",
        "operationId": "getInfosHeights",
        "responses": {
          "200": {
            "content": {
              "application/json": {
                "schema": {
                  "type": "array",
                  "items": {
                    "$ref": "#/components/schemas/PerChainHeight"
                  }
                }
              }
            }
          },
          "400": {
            "description": "BadRequest",
            "content": {
              "application/json": {
                "schema": {
                  "$ref": "#/components/schemas/BadRequest"
                },
                "example": {
                  "detail": "Something bad in the request"
                }
              }
            }
          },
          "401": {
            "description": "Unauthorized",
            "content": {
              "application/json": {
                "schema": {
                  "$ref": "#/components/schemas/Unauthorized"
                },
                "example": {
                  "detail": "You shall not pass"
                }
              }
            }
          },
          "404": {
            "description": "NotFound",
            "content": {
              "application/json": {
                "schema": {
                  "$ref": "#/components/schemas/NotFound"
                },
                "example": {
                  "resource": "wallet-name",
                  "detail": "wallet-name not found"
                }
              }
            }
          },
          "500": {
            "description": "InternalServerError",
            "content": {
              "application/json": {
                "schema": {
                  "$ref": "#/components/schemas/InternalServerError"
                },
                "example": {
                  "detail": "Ouch"
                }
              }
            }
          },
          "503": {
            "description": "ServiceUnavailable",
            "content": {
              "application/json": {
                "schema": {
                  "$ref": "#/components/schemas/ServiceUnavailable"
                },
                "example": {
                  "detail": "Self clique unsynced"
                }
              }
            }
          }
        }
      }
    },
    "/tokens": {
      "get": {
        "tags": [
          "Tokens"
        ],
        "description": "List tokens",
        "operationId": "getTokens",
        "parameters": [
          {
            "name": "page",
            "in": "query",
            "description": "Page number",
            "required": false,
            "schema": {
              "type": "integer",
              "format": "int32"
            }
          },
          {
            "name": "limit",
            "in": "query",
            "description": "Number per page",
            "required": false,
            "schema": {
              "type": "integer",
              "format": "int32"
            }
          },
          {
            "name": "reverse",
            "in": "query",
            "description": "Reverse pagination",
            "required": false,
            "schema": {
              "type": "boolean"
            }
          }
        ],
        "responses": {
          "200": {
            "content": {
              "application/json": {
                "schema": {
                  "type": "array",
                  "items": {
                    "type": "string",
                    "format": "32-byte-hash"
                  }
                }
              }
            }
          },
          "400": {
            "description": "BadRequest",
            "content": {
              "application/json": {
                "schema": {
                  "$ref": "#/components/schemas/BadRequest"
                },
                "example": {
                  "detail": "Something bad in the request"
                }
              }
            }
          },
          "401": {
            "description": "Unauthorized",
            "content": {
              "application/json": {
                "schema": {
                  "$ref": "#/components/schemas/Unauthorized"
                },
                "example": {
                  "detail": "You shall not pass"
                }
              }
            }
          },
          "404": {
            "description": "NotFound",
            "content": {
              "application/json": {
                "schema": {
                  "$ref": "#/components/schemas/NotFound"
                },
                "example": {
                  "resource": "wallet-name",
                  "detail": "wallet-name not found"
                }
              }
            }
          },
          "500": {
            "description": "InternalServerError",
            "content": {
              "application/json": {
                "schema": {
                  "$ref": "#/components/schemas/InternalServerError"
                },
                "example": {
                  "detail": "Ouch"
                }
              }
            }
          },
          "503": {
            "description": "ServiceUnavailable",
            "content": {
              "application/json": {
                "schema": {
                  "$ref": "#/components/schemas/ServiceUnavailable"
                },
                "example": {
                  "detail": "Self clique unsynced"
                }
              }
            }
          }
        }
      }
    },
    "/tokens/{token-id}/transactions": {
      "get": {
        "tags": [
          "Tokens"
        ],
        "description": "List token transactions",
        "operationId": "getTokensToken-idTransactions",
        "parameters": [
          {
            "name": "token-id",
            "in": "path",
            "required": true,
            "schema": {
              "type": "string"
            }
          },
          {
            "name": "page",
            "in": "query",
            "description": "Page number",
            "required": false,
            "schema": {
              "type": "integer",
              "format": "int32"
            }
          },
          {
            "name": "limit",
            "in": "query",
            "description": "Number per page",
            "required": false,
            "schema": {
              "type": "integer",
              "format": "int32"
            }
          },
          {
            "name": "reverse",
            "in": "query",
            "description": "Reverse pagination",
            "required": false,
            "schema": {
              "type": "boolean"
            }
          }
        ],
        "responses": {
          "200": {
            "content": {
              "application/json": {
                "schema": {
                  "type": "array",
                  "items": {
                    "$ref": "#/components/schemas/Transaction"
                  }
                }
              }
            }
          },
          "400": {
            "description": "BadRequest",
            "content": {
              "application/json": {
                "schema": {
                  "$ref": "#/components/schemas/BadRequest"
                },
                "example": {
                  "detail": "Something bad in the request"
                }
              }
            }
          },
          "401": {
            "description": "Unauthorized",
            "content": {
              "application/json": {
                "schema": {
                  "$ref": "#/components/schemas/Unauthorized"
                },
                "example": {
                  "detail": "You shall not pass"
                }
              }
            }
          },
          "404": {
            "description": "NotFound",
            "content": {
              "application/json": {
                "schema": {
                  "$ref": "#/components/schemas/NotFound"
                },
                "example": {
                  "resource": "wallet-name",
                  "detail": "wallet-name not found"
                }
              }
            }
          },
          "500": {
            "description": "InternalServerError",
            "content": {
              "application/json": {
                "schema": {
                  "$ref": "#/components/schemas/InternalServerError"
                },
                "example": {
                  "detail": "Ouch"
                }
              }
            }
          },
          "503": {
            "description": "ServiceUnavailable",
            "content": {
              "application/json": {
                "schema": {
                  "$ref": "#/components/schemas/ServiceUnavailable"
                },
                "example": {
                  "detail": "Self clique unsynced"
                }
              }
            }
          }
        }
      }
    },
    "/infos/supply": {
      "get": {
        "tags": [
          "Infos"
        ],
        "description": "Get token supply list",
        "operationId": "getInfosSupply",
        "parameters": [
          {
            "name": "page",
            "in": "query",
            "description": "Page number",
            "required": false,
            "schema": {
              "type": "integer",
              "format": "int32"
            }
          },
          {
            "name": "limit",
            "in": "query",
            "description": "Number per page",
            "required": false,
            "schema": {
              "type": "integer",
              "format": "int32"
            }
          },
          {
            "name": "reverse",
            "in": "query",
            "description": "Reverse pagination",
            "required": false,
            "schema": {
              "type": "boolean"
            }
          }
        ],
        "responses": {
          "200": {
            "content": {
              "application/json": {
                "schema": {
                  "type": "array",
                  "items": {
                    "$ref": "#/components/schemas/TokenSupply"
                  }
                }
              }
            }
          },
          "400": {
            "description": "BadRequest",
            "content": {
              "application/json": {
                "schema": {
                  "$ref": "#/components/schemas/BadRequest"
                },
                "example": {
                  "detail": "Something bad in the request"
                }
              }
            }
          },
          "401": {
            "description": "Unauthorized",
            "content": {
              "application/json": {
                "schema": {
                  "$ref": "#/components/schemas/Unauthorized"
                },
                "example": {
                  "detail": "You shall not pass"
                }
              }
            }
          },
          "404": {
            "description": "NotFound",
            "content": {
              "application/json": {
                "schema": {
                  "$ref": "#/components/schemas/NotFound"
                },
                "example": {
                  "resource": "wallet-name",
                  "detail": "wallet-name not found"
                }
              }
            }
          },
          "500": {
            "description": "InternalServerError",
            "content": {
              "application/json": {
                "schema": {
                  "$ref": "#/components/schemas/InternalServerError"
                },
                "example": {
                  "detail": "Ouch"
                }
              }
            }
          },
          "503": {
            "description": "ServiceUnavailable",
            "content": {
              "application/json": {
                "schema": {
                  "$ref": "#/components/schemas/ServiceUnavailable"
                },
                "example": {
                  "detail": "Self clique unsynced"
                }
              }
            }
          }
        }
      }
    },
    "/infos/supply/total-alph": {
      "get": {
        "tags": [
          "Infos"
        ],
        "description": "Get the ALPH total supply",
        "operationId": "getInfosSupplyTotal-alph",
        "responses": {
          "200": {
            "content": {
              "text/plain": {
                "schema": {
                  "type": "number"
                }
              }
            }
          },
          "400": {
            "description": "BadRequest",
            "content": {
              "application/json": {
                "schema": {
                  "$ref": "#/components/schemas/BadRequest"
                },
                "example": {
                  "detail": "Something bad in the request"
                }
              }
            }
          },
          "401": {
            "description": "Unauthorized",
            "content": {
              "application/json": {
                "schema": {
                  "$ref": "#/components/schemas/Unauthorized"
                },
                "example": {
                  "detail": "You shall not pass"
                }
              }
            }
          },
          "404": {
            "description": "NotFound",
            "content": {
              "application/json": {
                "schema": {
                  "$ref": "#/components/schemas/NotFound"
                },
                "example": {
                  "resource": "wallet-name",
                  "detail": "wallet-name not found"
                }
              }
            }
          },
          "500": {
            "description": "InternalServerError",
            "content": {
              "application/json": {
                "schema": {
                  "$ref": "#/components/schemas/InternalServerError"
                },
                "example": {
                  "detail": "Ouch"
                }
              }
            }
          },
          "503": {
            "description": "ServiceUnavailable",
            "content": {
              "application/json": {
                "schema": {
                  "$ref": "#/components/schemas/ServiceUnavailable"
                },
                "example": {
                  "detail": "Self clique unsynced"
                }
              }
            }
          }
        }
      }
    },
    "/infos/supply/circulating-alph": {
      "get": {
        "tags": [
          "Infos"
        ],
        "description": "Get the ALPH circulating supply",
        "operationId": "getInfosSupplyCirculating-alph",
        "responses": {
          "200": {
            "content": {
              "text/plain": {
                "schema": {
                  "type": "number"
                }
              }
            }
          },
          "400": {
            "description": "BadRequest",
            "content": {
              "application/json": {
                "schema": {
                  "$ref": "#/components/schemas/BadRequest"
                },
                "example": {
                  "detail": "Something bad in the request"
                }
              }
            }
          },
          "401": {
            "description": "Unauthorized",
            "content": {
              "application/json": {
                "schema": {
                  "$ref": "#/components/schemas/Unauthorized"
                },
                "example": {
                  "detail": "You shall not pass"
                }
              }
            }
          },
          "404": {
            "description": "NotFound",
            "content": {
              "application/json": {
                "schema": {
                  "$ref": "#/components/schemas/NotFound"
                },
                "example": {
                  "resource": "wallet-name",
                  "detail": "wallet-name not found"
                }
              }
            }
          },
          "500": {
            "description": "InternalServerError",
            "content": {
              "application/json": {
                "schema": {
                  "$ref": "#/components/schemas/InternalServerError"
                },
                "example": {
                  "detail": "Ouch"
                }
              }
            }
          },
          "503": {
            "description": "ServiceUnavailable",
            "content": {
              "application/json": {
                "schema": {
                  "$ref": "#/components/schemas/ServiceUnavailable"
                },
                "example": {
                  "detail": "Self clique unsynced"
                }
              }
            }
          }
        }
      }
    },
    "/infos/supply/reserved-alph": {
      "get": {
        "tags": [
          "Infos"
        ],
        "description": "Get the ALPH reserved supply",
        "operationId": "getInfosSupplyReserved-alph",
        "responses": {
          "200": {
            "content": {
              "text/plain": {
                "schema": {
                  "type": "number"
                }
              }
            }
          },
          "400": {
            "description": "BadRequest",
            "content": {
              "application/json": {
                "schema": {
                  "$ref": "#/components/schemas/BadRequest"
                },
                "example": {
                  "detail": "Something bad in the request"
                }
              }
            }
          },
          "401": {
            "description": "Unauthorized",
            "content": {
              "application/json": {
                "schema": {
                  "$ref": "#/components/schemas/Unauthorized"
                },
                "example": {
                  "detail": "You shall not pass"
                }
              }
            }
          },
          "404": {
            "description": "NotFound",
            "content": {
              "application/json": {
                "schema": {
                  "$ref": "#/components/schemas/NotFound"
                },
                "example": {
                  "resource": "wallet-name",
                  "detail": "wallet-name not found"
                }
              }
            }
          },
          "500": {
            "description": "InternalServerError",
            "content": {
              "application/json": {
                "schema": {
                  "$ref": "#/components/schemas/InternalServerError"
                },
                "example": {
                  "detail": "Ouch"
                }
              }
            }
          },
          "503": {
            "description": "ServiceUnavailable",
            "content": {
              "application/json": {
                "schema": {
                  "$ref": "#/components/schemas/ServiceUnavailable"
                },
                "example": {
                  "detail": "Self clique unsynced"
                }
              }
            }
          }
        }
      }
    },
    "/infos/supply/locked-alph": {
      "get": {
        "tags": [
          "Infos"
        ],
        "description": "Get the ALPH locked supply",
        "operationId": "getInfosSupplyLocked-alph",
        "responses": {
          "200": {
            "content": {
              "text/plain": {
                "schema": {
                  "type": "number"
                }
              }
            }
          },
          "400": {
            "description": "BadRequest",
            "content": {
              "application/json": {
                "schema": {
                  "$ref": "#/components/schemas/BadRequest"
                },
                "example": {
                  "detail": "Something bad in the request"
                }
              }
            }
          },
          "401": {
            "description": "Unauthorized",
            "content": {
              "application/json": {
                "schema": {
                  "$ref": "#/components/schemas/Unauthorized"
                },
                "example": {
                  "detail": "You shall not pass"
                }
              }
            }
          },
          "404": {
            "description": "NotFound",
            "content": {
              "application/json": {
                "schema": {
                  "$ref": "#/components/schemas/NotFound"
                },
                "example": {
                  "resource": "wallet-name",
                  "detail": "wallet-name not found"
                }
              }
            }
          },
          "500": {
            "description": "InternalServerError",
            "content": {
              "application/json": {
                "schema": {
                  "$ref": "#/components/schemas/InternalServerError"
                },
                "example": {
                  "detail": "Ouch"
                }
              }
            }
          },
          "503": {
            "description": "ServiceUnavailable",
            "content": {
              "application/json": {
                "schema": {
                  "$ref": "#/components/schemas/ServiceUnavailable"
                },
                "example": {
                  "detail": "Self clique unsynced"
                }
              }
            }
          }
        }
      }
    },
    "/infos/total-transactions": {
      "get": {
        "tags": [
          "Infos"
        ],
        "description": "Get the total number of transactions",
        "operationId": "getInfosTotal-transactions",
        "responses": {
          "200": {
            "content": {
              "text/plain": {
                "schema": {
                  "type": "integer",
                  "format": "int32"
                }
              }
            }
          },
          "400": {
            "description": "BadRequest",
            "content": {
              "application/json": {
                "schema": {
                  "$ref": "#/components/schemas/BadRequest"
                },
                "example": {
                  "detail": "Something bad in the request"
                }
              }
            }
          },
          "401": {
            "description": "Unauthorized",
            "content": {
              "application/json": {
                "schema": {
                  "$ref": "#/components/schemas/Unauthorized"
                },
                "example": {
                  "detail": "You shall not pass"
                }
              }
            }
          },
          "404": {
            "description": "NotFound",
            "content": {
              "application/json": {
                "schema": {
                  "$ref": "#/components/schemas/NotFound"
                },
                "example": {
                  "resource": "wallet-name",
                  "detail": "wallet-name not found"
                }
              }
            }
          },
          "500": {
            "description": "InternalServerError",
            "content": {
              "application/json": {
                "schema": {
                  "$ref": "#/components/schemas/InternalServerError"
                },
                "example": {
                  "detail": "Ouch"
                }
              }
            }
          },
          "503": {
            "description": "ServiceUnavailable",
            "content": {
              "application/json": {
                "schema": {
                  "$ref": "#/components/schemas/ServiceUnavailable"
                },
                "example": {
                  "detail": "Self clique unsynced"
                }
              }
            }
          }
        }
      }
    },
    "/infos/average-block-times": {
      "get": {
        "tags": [
          "Infos"
        ],
        "description": "Get the average block time for each chain",
        "operationId": "getInfosAverage-block-times",
        "responses": {
          "200": {
            "content": {
              "application/json": {
                "schema": {
                  "type": "array",
                  "items": {
                    "$ref": "#/components/schemas/PerChainDuration"
                  }
                }
              }
            }
          },
          "400": {
            "description": "BadRequest",
            "content": {
              "application/json": {
                "schema": {
                  "$ref": "#/components/schemas/BadRequest"
                },
                "example": {
                  "detail": "Something bad in the request"
                }
              }
            }
          },
          "401": {
            "description": "Unauthorized",
            "content": {
              "application/json": {
                "schema": {
                  "$ref": "#/components/schemas/Unauthorized"
                },
                "example": {
                  "detail": "You shall not pass"
                }
              }
            }
          },
          "404": {
            "description": "NotFound",
            "content": {
              "application/json": {
                "schema": {
                  "$ref": "#/components/schemas/NotFound"
                },
                "example": {
                  "resource": "wallet-name",
                  "detail": "wallet-name not found"
                }
              }
            }
          },
          "500": {
            "description": "InternalServerError",
            "content": {
              "application/json": {
                "schema": {
                  "$ref": "#/components/schemas/InternalServerError"
                },
                "example": {
                  "detail": "Ouch"
                }
              }
            }
          },
          "503": {
            "description": "ServiceUnavailable",
            "content": {
              "application/json": {
                "schema": {
                  "$ref": "#/components/schemas/ServiceUnavailable"
                },
                "example": {
                  "detail": "Self clique unsynced"
                }
              }
            }
          }
        }
      }
    },
    "/charts/hashrates": {
      "get": {
        "tags": [
          "Charts"
        ],
        "summary": "Get hashrate chart in H/s",
        "description": "`interval-type` query param: hourly, daily",
        "operationId": "getChartsHashrates",
        "parameters": [
          {
            "name": "fromTs",
            "in": "query",
            "required": true,
            "schema": {
              "type": "integer",
              "format": "int64",
              "minimum": "0"
            }
          },
          {
            "name": "toTs",
            "in": "query",
            "required": true,
            "schema": {
              "type": "integer",
              "format": "int64",
              "minimum": "0"
            }
          },
          {
            "name": "interval-type",
            "in": "query",
            "required": true,
            "schema": {
              "type": "string"
            }
          }
        ],
        "responses": {
          "200": {
            "content": {
              "application/json": {
                "schema": {
                  "type": "array",
                  "items": {
                    "$ref": "#/components/schemas/Hashrate"
                  }
                }
              }
            }
          },
          "400": {
            "description": "BadRequest",
            "content": {
              "application/json": {
                "schema": {
                  "$ref": "#/components/schemas/BadRequest"
                },
                "example": {
                  "detail": "Something bad in the request"
                }
              }
            }
          },
          "401": {
            "description": "Unauthorized",
            "content": {
              "application/json": {
                "schema": {
                  "$ref": "#/components/schemas/Unauthorized"
                },
                "example": {
                  "detail": "You shall not pass"
                }
              }
            }
          },
          "404": {
            "description": "NotFound",
            "content": {
              "application/json": {
                "schema": {
                  "$ref": "#/components/schemas/NotFound"
                },
                "example": {
                  "resource": "wallet-name",
                  "detail": "wallet-name not found"
                }
              }
            }
          },
          "500": {
            "description": "InternalServerError",
            "content": {
              "application/json": {
                "schema": {
                  "$ref": "#/components/schemas/InternalServerError"
                },
                "example": {
                  "detail": "Ouch"
                }
              }
            }
          },
          "503": {
            "description": "ServiceUnavailable",
            "content": {
              "application/json": {
                "schema": {
                  "$ref": "#/components/schemas/ServiceUnavailable"
                },
                "example": {
                  "detail": "Self clique unsynced"
                }
              }
            }
          }
        }
      }
    },
    "/charts/transactions-count": {
      "get": {
        "tags": [
          "Charts"
        ],
        "summary": "Get transaction count history",
        "description": "`interval-type` query param: hourly, daily",
        "operationId": "getChartsTransactions-count",
        "parameters": [
          {
            "name": "fromTs",
            "in": "query",
            "required": true,
            "schema": {
              "type": "integer",
              "format": "int64",
              "minimum": "0"
            }
          },
          {
            "name": "toTs",
            "in": "query",
            "required": true,
            "schema": {
              "type": "integer",
              "format": "int64",
              "minimum": "0"
            }
          },
          {
            "name": "interval-type",
            "in": "query",
            "required": true,
            "schema": {
              "type": "string"
            }
          }
        ],
        "responses": {
          "200": {
            "content": {
              "application/json": {
                "schema": {
                  "type": "array",
                  "items": {
                    "$ref": "#/components/schemas/TimedCount"
                  }
                }
              }
            }
          },
          "400": {
            "description": "BadRequest",
            "content": {
              "application/json": {
                "schema": {
                  "$ref": "#/components/schemas/BadRequest"
                },
                "example": {
                  "detail": "Something bad in the request"
                }
              }
            }
          },
          "401": {
            "description": "Unauthorized",
            "content": {
              "application/json": {
                "schema": {
                  "$ref": "#/components/schemas/Unauthorized"
                },
                "example": {
                  "detail": "You shall not pass"
                }
              }
            }
          },
          "404": {
            "description": "NotFound",
            "content": {
              "application/json": {
                "schema": {
                  "$ref": "#/components/schemas/NotFound"
                },
                "example": {
                  "resource": "wallet-name",
                  "detail": "wallet-name not found"
                }
              }
            }
          },
          "500": {
            "description": "InternalServerError",
            "content": {
              "application/json": {
                "schema": {
                  "$ref": "#/components/schemas/InternalServerError"
                },
                "example": {
                  "detail": "Ouch"
                }
              }
            }
          },
          "503": {
            "description": "ServiceUnavailable",
            "content": {
              "application/json": {
                "schema": {
                  "$ref": "#/components/schemas/ServiceUnavailable"
                },
                "example": {
                  "detail": "Self clique unsynced"
                }
              }
            }
          }
        }
      }
    },
    "/charts/transactions-count-per-chain": {
      "get": {
        "tags": [
          "Charts"
        ],
        "summary": "Get transaction count history per chain",
        "description": "`interval-type` query param: hourly, daily",
        "operationId": "getChartsTransactions-count-per-chain",
        "parameters": [
          {
            "name": "fromTs",
            "in": "query",
            "required": true,
            "schema": {
              "type": "integer",
              "format": "int64",
              "minimum": "0"
            }
          },
          {
            "name": "toTs",
            "in": "query",
            "required": true,
            "schema": {
              "type": "integer",
              "format": "int64",
              "minimum": "0"
            }
          },
          {
            "name": "interval-type",
            "in": "query",
            "required": true,
            "schema": {
              "type": "string"
            }
          }
        ],
        "responses": {
          "200": {
            "content": {
              "application/json": {
                "schema": {
                  "type": "array",
                  "items": {
                    "$ref": "#/components/schemas/PerChainTimedCount"
                  }
                }
              }
            }
          },
          "400": {
            "description": "BadRequest",
            "content": {
              "application/json": {
                "schema": {
                  "$ref": "#/components/schemas/BadRequest"
                },
                "example": {
                  "detail": "Something bad in the request"
                }
              }
            }
          },
          "401": {
            "description": "Unauthorized",
            "content": {
              "application/json": {
                "schema": {
                  "$ref": "#/components/schemas/Unauthorized"
                },
                "example": {
                  "detail": "You shall not pass"
                }
              }
            }
          },
          "404": {
            "description": "NotFound",
            "content": {
              "application/json": {
                "schema": {
                  "$ref": "#/components/schemas/NotFound"
                },
                "example": {
                  "resource": "wallet-name",
                  "detail": "wallet-name not found"
                }
              }
            }
          },
          "500": {
            "description": "InternalServerError",
            "content": {
              "application/json": {
                "schema": {
                  "$ref": "#/components/schemas/InternalServerError"
                },
                "example": {
                  "detail": "Ouch"
                }
              }
            }
          },
          "503": {
            "description": "ServiceUnavailable",
            "content": {
              "application/json": {
                "schema": {
                  "$ref": "#/components/schemas/ServiceUnavailable"
                },
                "example": {
                  "detail": "Self clique unsynced"
                }
              }
            }
          }
        }
      }
    },
    "/utils/sanity-check": {
      "put": {
        "tags": [
          "Utils"
        ],
        "description": "Perform a sanity check",
        "operationId": "putUtilsSanity-check",
        "responses": {
          "200": {
            
          },
          "400": {
            "description": "BadRequest",
            "content": {
              "application/json": {
                "schema": {
                  "$ref": "#/components/schemas/BadRequest"
                },
                "example": {
                  "detail": "Something bad in the request"
                }
              }
            }
          },
          "401": {
            "description": "Unauthorized",
            "content": {
              "application/json": {
                "schema": {
                  "$ref": "#/components/schemas/Unauthorized"
                },
                "example": {
                  "detail": "You shall not pass"
                }
              }
            }
          },
          "404": {
            "description": "NotFound",
            "content": {
              "application/json": {
                "schema": {
                  "$ref": "#/components/schemas/NotFound"
                },
                "example": {
                  "resource": "wallet-name",
                  "detail": "wallet-name not found"
                }
              }
            }
          },
          "500": {
            "description": "InternalServerError",
            "content": {
              "application/json": {
                "schema": {
                  "$ref": "#/components/schemas/InternalServerError"
                },
                "example": {
                  "detail": "Ouch"
                }
              }
            }
          },
          "503": {
            "description": "ServiceUnavailable",
            "content": {
              "application/json": {
                "schema": {
                  "$ref": "#/components/schemas/ServiceUnavailable"
                },
                "example": {
                  "detail": "Self clique unsynced"
                }
              }
            }
          }
        }
      }
    },
    "/utils/update-global-loglevel": {
      "put": {
        "tags": [
          "Utils"
        ],
        "description": "Update global log level, accepted: TRACE, DEBUG, INFO, WARN, ERROR",
        "operationId": "putUtilsUpdate-global-loglevel",
        "requestBody": {
          "content": {
            "text/plain": {
              "schema": {
                "type": "string",
                "enum": [
                  "TRACE",
                  "DEBUG",
                  "INFO",
                  "WARN",
                  "ERROR"
                ]
              }
            }
          },
          "required": true
        },
        "responses": {
          "200": {
            
          },
          "400": {
            "description": "BadRequest",
            "content": {
              "application/json": {
                "schema": {
                  "$ref": "#/components/schemas/BadRequest"
                },
                "example": {
                  "detail": "Something bad in the request"
                }
              }
            }
          },
          "401": {
            "description": "Unauthorized",
            "content": {
              "application/json": {
                "schema": {
                  "$ref": "#/components/schemas/Unauthorized"
                },
                "example": {
                  "detail": "You shall not pass"
                }
              }
            }
          },
          "404": {
            "description": "NotFound",
            "content": {
              "application/json": {
                "schema": {
                  "$ref": "#/components/schemas/NotFound"
                },
                "example": {
                  "resource": "wallet-name",
                  "detail": "wallet-name not found"
                }
              }
            }
          },
          "500": {
            "description": "InternalServerError",
            "content": {
              "application/json": {
                "schema": {
                  "$ref": "#/components/schemas/InternalServerError"
                },
                "example": {
                  "detail": "Ouch"
                }
              }
            }
          },
          "503": {
            "description": "ServiceUnavailable",
            "content": {
              "application/json": {
                "schema": {
                  "$ref": "#/components/schemas/ServiceUnavailable"
                },
                "example": {
                  "detail": "Self clique unsynced"
                }
              }
            }
          }
        }
      }
    },
    "/utils/update-log-config": {
      "put": {
        "tags": [
          "Utils"
        ],
        "description": "Update logback values",
        "operationId": "putUtilsUpdate-log-config",
        "requestBody": {
          "content": {
            "application/json": {
              "schema": {
                "type": "array",
                "items": {
                  "$ref": "#/components/schemas/LogbackValue"
                }
              }
            }
          },
          "required": false
        },
        "responses": {
          "200": {
            
          },
          "400": {
            "description": "BadRequest",
            "content": {
              "application/json": {
                "schema": {
                  "$ref": "#/components/schemas/BadRequest"
                },
                "example": {
                  "detail": "Something bad in the request"
                }
              }
            }
          },
          "401": {
            "description": "Unauthorized",
            "content": {
              "application/json": {
                "schema": {
                  "$ref": "#/components/schemas/Unauthorized"
                },
                "example": {
                  "detail": "You shall not pass"
                }
              }
            }
          },
          "404": {
            "description": "NotFound",
            "content": {
              "application/json": {
                "schema": {
                  "$ref": "#/components/schemas/NotFound"
                },
                "example": {
                  "resource": "wallet-name",
                  "detail": "wallet-name not found"
                }
              }
            }
          },
          "500": {
            "description": "InternalServerError",
            "content": {
              "application/json": {
                "schema": {
                  "$ref": "#/components/schemas/InternalServerError"
                },
                "example": {
                  "detail": "Ouch"
                }
              }
            }
          },
          "503": {
            "description": "ServiceUnavailable",
            "content": {
              "application/json": {
                "schema": {
                  "$ref": "#/components/schemas/ServiceUnavailable"
                },
                "example": {
                  "detail": "Self clique unsynced"
                }
              }
            }
          }
        }
      }
    }
  },
  "components": {
    "schemas": {
      "AddressBalance": {
        "required": [
          "balance",
          "lockedBalance"
        ],
        "type": "object",
        "properties": {
          "balance": {
            "type": "string",
            "format": "uint256"
          },
          "lockedBalance": {
            "type": "string",
            "format": "uint256"
          }
        }
      },
      "AddressInfo": {
        "required": [
          "balance",
          "lockedBalance",
          "txNumber"
        ],
        "type": "object",
        "properties": {
          "balance": {
            "type": "string",
            "format": "uint256"
          },
          "lockedBalance": {
            "type": "string",
            "format": "uint256"
          },
          "txNumber": {
            "type": "integer",
            "format": "int32"
          }
        }
      },
      "AssetOutput": {
        "required": [
          "hint",
          "key",
          "attoAlphAmount",
          "address",
          "type"
        ],
        "type": "object",
        "properties": {
          "hint": {
            "type": "integer",
            "format": "int32"
          },
          "key": {
            "type": "string",
            "format": "32-byte-hash"
          },
          "attoAlphAmount": {
            "type": "string",
            "format": "uint256"
          },
          "address": {
            "type": "string"
          },
          "tokens": {
            "type": "array",
            "items": {
              "$ref": "#/components/schemas/Token"
            }
          },
          "lockTime": {
            "type": "integer",
            "format": "int64"
          },
          "message": {
            "type": "string",
            "format": "hex-string"
          },
          "spent": {
            "type": "string",
            "format": "32-byte-hash"
          },
          "type": {
            "type": "string"
          }
        }
      },
      "BadRequest": {
        "required": [
          "detail"
        ],
        "type": "object",
        "properties": {
          "detail": {
            "type": "string"
          }
        }
      },
      "BlockEntryLite": {
        "required": [
          "hash",
          "timestamp",
          "chainFrom",
          "chainTo",
          "height",
          "txNumber",
          "mainChain",
          "hashRate"
        ],
        "type": "object",
        "properties": {
          "hash": {
            "type": "string",
            "format": "block-hash"
          },
          "timestamp": {
            "type": "integer",
            "format": "int64"
          },
          "chainFrom": {
            "type": "integer",
            "format": "int32"
          },
          "chainTo": {
            "type": "integer",
            "format": "int32"
          },
          "height": {
            "type": "integer",
            "format": "int32"
          },
          "txNumber": {
            "type": "integer",
            "format": "int32"
          },
          "mainChain": {
            "type": "boolean"
          },
          "hashRate": {
            "type": "string",
            "format": "bigint"
          }
        }
      },
      "ConfirmedTransaction": {
        "required": [
          "hash",
          "blockHash",
          "timestamp",
          "gasAmount",
          "gasPrice",
          "type"
        ],
        "type": "object",
        "properties": {
          "hash": {
            "type": "string",
            "format": "32-byte-hash"
          },
          "blockHash": {
            "type": "string",
            "format": "block-hash"
          },
          "timestamp": {
            "type": "integer",
            "format": "int64"
          },
          "inputs": {
            "type": "array",
            "items": {
              "$ref": "#/components/schemas/Input"
            }
          },
          "outputs": {
            "type": "array",
            "items": {
              "$ref": "#/components/schemas/Output"
            }
          },
          "gasAmount": {
            "type": "integer",
            "format": "int32"
          },
          "gasPrice": {
            "type": "string",
            "format": "uint256"
          },
          "type": {
            "type": "string"
          }
        }
      },
      "ContractOutput": {
        "required": [
          "hint",
          "key",
          "attoAlphAmount",
          "address",
          "type"
        ],
        "type": "object",
        "properties": {
          "hint": {
            "type": "integer",
            "format": "int32"
          },
          "key": {
            "type": "string",
            "format": "32-byte-hash"
          },
          "attoAlphAmount": {
            "type": "string",
            "format": "uint256"
          },
          "address": {
            "type": "string"
          },
          "tokens": {
            "type": "array",
            "items": {
              "$ref": "#/components/schemas/Token"
            }
          },
          "spent": {
            "type": "string",
            "format": "32-byte-hash"
          },
          "type": {
            "type": "string"
          }
        }
      },
      "ExplorerInfo": {
        "required": [
          "releaseVersion",
          "commit"
        ],
        "type": "object",
        "properties": {
          "releaseVersion": {
            "type": "string"
          },
          "commit": {
            "type": "string"
          }
        }
      },
      "Hashrate": {
        "required": [
          "timestamp",
          "hashrate",
          "value"
        ],
        "type": "object",
        "properties": {
          "timestamp": {
            "type": "integer",
            "format": "int64"
          },
          "hashrate": {
            "type": "number"
          },
          "value": {
            "type": "number"
          }
        }
      },
      "Input": {
        "required": [
          "outputRef",
          "address",
          "attoAlphAmount"
        ],
        "type": "object",
        "properties": {
          "outputRef": {
            "$ref": "#/components/schemas/OutputRef"
          },
          "unlockScript": {
            "type": "string"
          },
          "address": {
            "type": "string"
          },
          "attoAlphAmount": {
            "type": "string",
            "format": "uint256"
          },
          "tokens": {
            "type": "array",
            "items": {
              "$ref": "#/components/schemas/Token"
            }
          }
        }
      },
      "InternalServerError": {
        "required": [
          "detail"
        ],
        "type": "object",
        "properties": {
          "detail": {
            "type": "string"
          }
        }
      },
      "ListBlocks": {
        "required": [
          "total"
        ],
        "type": "object",
        "properties": {
          "total": {
            "type": "integer",
            "format": "int32"
          },
          "blocks": {
            "type": "array",
            "items": {
              "$ref": "#/components/schemas/BlockEntryLite"
            }
          }
        }
      },
      "LogbackValue": {
<<<<<<< HEAD
        "required": [
          "name",
          "level"
        ],
        "type": "object",
        "properties": {
          "name": {
            "type": "string"
          },
          "level": {
            "type": "string"
          }
        }
      },
      "NotFound": {
=======
>>>>>>> 201784a2
        "required": [
          "name",
          "level"
        ],
        "type": "object",
        "properties": {
          "name": {
            "type": "string"
          },
          "level": {
            "type": "string"
          }
        }
      },
      "NotFound": {
        "required": [
          "detail",
          "resource"
        ],
        "type": "object",
        "properties": {
          "detail": {
            "type": "string"
          },
          "resource": {
            "type": "string"
          }
        }
      },
      "Output": {
        "oneOf": [
          {
            "$ref": "#/components/schemas/AssetOutput"
          },
          {
            "$ref": "#/components/schemas/ContractOutput"
          }
        ],
        "discriminator": {
          "propertyName": "type",
          "mapping": {
            "AssetOutput": "#/components/schemas/AssetOutput",
            "ContractOutput": "#/components/schemas/ContractOutput"
          }
        }
      },
      "OutputRef": {
        "required": [
          "hint",
          "key"
        ],
        "type": "object",
        "properties": {
          "hint": {
            "type": "integer",
            "format": "int32"
          },
          "key": {
            "type": "string",
            "format": "32-byte-hash"
          }
        }
      },
      "PerChainCount": {
        "required": [
          "chainFrom",
          "chainTo",
          "count"
        ],
        "type": "object",
        "properties": {
          "chainFrom": {
            "type": "integer",
            "format": "int32"
          },
          "chainTo": {
            "type": "integer",
            "format": "int32"
          },
          "count": {
            "type": "integer",
            "format": "int64"
          }
        }
      },
      "PerChainDuration": {
        "required": [
          "chainFrom",
          "chainTo",
          "duration",
          "value"
        ],
        "type": "object",
        "properties": {
          "chainFrom": {
            "type": "integer",
            "format": "int32"
          },
          "chainTo": {
            "type": "integer",
            "format": "int32"
          },
          "duration": {
            "type": "integer",
            "format": "int64"
          },
          "value": {
            "type": "integer",
            "format": "int64"
          }
        }
      },
      "PerChainHeight": {
        "required": [
          "chainFrom",
          "chainTo",
          "height",
          "value"
        ],
        "type": "object",
        "properties": {
          "chainFrom": {
            "type": "integer",
            "format": "int32"
          },
          "chainTo": {
            "type": "integer",
            "format": "int32"
          },
          "height": {
            "type": "integer",
            "format": "int64"
          },
          "value": {
            "type": "integer",
            "format": "int64"
          }
        }
      },
      "PerChainTimedCount": {
        "required": [
          "timestamp"
        ],
        "type": "object",
        "properties": {
          "timestamp": {
            "type": "integer",
            "format": "int64"
          },
          "totalCountPerChain": {
            "type": "array",
            "items": {
              "$ref": "#/components/schemas/PerChainCount"
            }
          }
        }
      },
      "ServiceUnavailable": {
        "required": [
          "detail"
        ],
        "type": "object",
        "properties": {
          "detail": {
            "type": "string"
          }
        }
      },
      "TimedCount": {
        "required": [
          "timestamp",
          "totalCountAllChains"
        ],
        "type": "object",
        "properties": {
          "timestamp": {
            "type": "integer",
            "format": "int64"
          },
          "totalCountAllChains": {
            "type": "integer",
            "format": "int64"
          }
        }
      },
      "Token": {
        "required": [
          "id",
          "amount"
        ],
        "type": "object",
        "properties": {
          "id": {
            "type": "string",
            "format": "32-byte-hash"
          },
          "amount": {
            "type": "string",
            "format": "uint256"
          }
        }
      },
      "TokenSupply": {
        "required": [
          "timestamp",
          "total",
          "circulating",
          "reserved",
          "locked",
          "maximum"
        ],
        "type": "object",
        "properties": {
          "timestamp": {
            "type": "integer",
            "format": "int64"
          },
          "total": {
            "type": "string",
            "format": "uint256"
          },
          "circulating": {
            "type": "string",
            "format": "uint256"
          },
          "reserved": {
            "type": "string",
            "format": "uint256"
          },
          "locked": {
            "type": "string",
            "format": "uint256"
          },
          "maximum": {
            "type": "string",
            "format": "uint256"
          }
        }
      },
      "Transaction": {
        "required": [
          "hash",
          "blockHash",
          "timestamp",
          "gasAmount",
          "gasPrice"
        ],
        "type": "object",
        "properties": {
          "hash": {
            "type": "string",
            "format": "32-byte-hash"
          },
          "blockHash": {
            "type": "string",
            "format": "block-hash"
          },
          "timestamp": {
            "type": "integer",
            "format": "int64"
          },
          "inputs": {
            "type": "array",
            "items": {
              "$ref": "#/components/schemas/Input"
            }
          },
          "outputs": {
            "type": "array",
            "items": {
              "$ref": "#/components/schemas/Output"
            }
          },
          "gasAmount": {
            "type": "integer",
            "format": "int32"
          },
          "gasPrice": {
            "type": "string",
            "format": "uint256"
          }
        }
      },
      "TransactionLike": {
        "oneOf": [
          {
            "$ref": "#/components/schemas/ConfirmedTransaction"
          },
          {
            "$ref": "#/components/schemas/UnconfirmedTransaction"
          }
        ],
        "discriminator": {
          "propertyName": "type",
          "mapping": {
            "ConfirmedTransaction": "#/components/schemas/ConfirmedTransaction",
            "UnconfirmedTransaction": "#/components/schemas/UnconfirmedTransaction"
          }
        }
      },
      "UInput": {
        "required": [
          "outputRef"
        ],
        "type": "object",
        "properties": {
          "outputRef": {
            "$ref": "#/components/schemas/OutputRef"
          },
          "unlockScript": {
            "type": "string"
          }
        }
      },
      "UOutput": {
        "required": [
          "amount",
          "address"
        ],
        "type": "object",
        "properties": {
          "amount": {
            "type": "string",
            "format": "uint256"
          },
          "address": {
            "type": "string"
          },
          "lockTime": {
            "type": "integer",
            "format": "int64"
          }
        }
      },
      "Unauthorized": {
        "required": [
          "detail"
        ],
        "type": "object",
        "properties": {
          "detail": {
            "type": "string"
          }
        }
      },
      "UnconfirmedTransaction": {
        "required": [
          "hash",
          "chainFrom",
          "chainTo",
          "gasAmount",
          "gasPrice",
          "type"
        ],
        "type": "object",
        "properties": {
          "hash": {
            "type": "string",
            "format": "32-byte-hash"
          },
          "chainFrom": {
            "type": "integer",
            "format": "int32"
          },
          "chainTo": {
            "type": "integer",
            "format": "int32"
          },
          "inputs": {
            "type": "array",
            "items": {
              "$ref": "#/components/schemas/UInput"
            }
          },
          "outputs": {
            "type": "array",
            "items": {
              "$ref": "#/components/schemas/UOutput"
            }
          },
          "gasAmount": {
            "type": "integer",
            "format": "int32"
          },
          "gasPrice": {
            "type": "string",
            "format": "uint256"
          },
          "type": {
            "type": "string"
          }
        }
      }
    }
  }
}<|MERGE_RESOLUTION|>--- conflicted
+++ resolved
@@ -3318,24 +3318,6 @@
         }
       },
       "LogbackValue": {
-<<<<<<< HEAD
-        "required": [
-          "name",
-          "level"
-        ],
-        "type": "object",
-        "properties": {
-          "name": {
-            "type": "string"
-          },
-          "level": {
-            "type": "string"
-          }
-        }
-      },
-      "NotFound": {
-=======
->>>>>>> 201784a2
         "required": [
           "name",
           "level"
