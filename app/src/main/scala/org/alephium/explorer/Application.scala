// Copyright 2018 The Alephium Authors
// This file is part of the alephium project.
//
// The library is free software: you can redistribute it and/or modify
// it under the terms of the GNU Lesser General Public License as published by
// the Free Software Foundation, either version 3 of the License, or
// (at your option) any later version.
//
// The library is distributed in the hope that it will be useful,
// but WITHOUT ANY WARRANTY; without even the implied warranty of
// MERCHANTABILITY or FITNESS FOR A PARTICULAR PURPOSE. See the
// GNU Lesser General Public License for more details.
//
// You should have received a copy of the GNU Lesser General Public License
// along with the library. If not, see <http://www.gnu.org/licenses/>.

package org.alephium.explorer

import scala.concurrent.{ExecutionContext, Future, Promise}
import scala.concurrent.duration._

import akka.actor.ActorSystem
import akka.http.scaladsl.Http
import akka.http.scaladsl.model.Uri
import com.typesafe.scalalogging.StrictLogging
import slick.basic.DatabaseConfig
import slick.jdbc.PostgresProfile

import org.alephium.api.model.{ApiKey, ChainParams, PeerAddress}
import org.alephium.explorer.cache.{BlockCache, TransactionCache}
import org.alephium.explorer.persistence.DBInitializer
import org.alephium.explorer.persistence.dao._
import org.alephium.explorer.service._
import org.alephium.explorer.util.FutureUtil._
import org.alephium.explorer.util.Scheduler
import org.alephium.protocol.model.NetworkId
import org.alephium.util.Duration

// scalastyle:off magic.number
class Application(host: String,
                  port: Int,
                  readOnly: Boolean,
                  blockFlowUri: Uri,
                  groupNum: Int,
                  networkId: NetworkId,
                  maybeBlockFlowApiKey: Option[ApiKey],
                  syncPeriod: Duration,
                  directCliqueAccess: Boolean)(implicit system: ActorSystem,
                                               executionContext: ExecutionContext,
                                               databaseConfig: DatabaseConfig[PostgresProfile])
    extends StrictLogging {

  if (!readOnly) {
    DBInitializer.initialize().await(10.seconds)
  }

  implicit val scheduler: Scheduler =
    Scheduler(s"${classOf[Application].getSimpleName} scheduler")

  implicit val groupSetting: GroupSetting =
    GroupSetting(groupNum)

  implicit val blockCache: BlockCache =
    BlockCache()

  implicit val transactionCache: TransactionCache =
    TransactionCache().await(5.seconds)

  //Services
  implicit val blockFlowClient: BlockFlowClient =
    BlockFlowClient(blockFlowUri, groupNum, maybeBlockFlowApiKey)

  val server: AppServer =
    new AppServer(BlockService, TransactionService, TokenSupplyService)

  private val bindingPromise: Promise[Http.ServerBinding] = Promise()

  private def urisFromPeers(peers: Seq[PeerAddress]): Seq[Uri] = {
    peers.map { peer =>
      s"http://${peer.address.getHostAddress}:${peer.restPort}"
    }
  }

  private def getBlockFlowPeers(): Future[Seq[Uri]] = {
    if (directCliqueAccess) {
      blockFlowClient.fetchSelfClique().map {
        case Right(selfClique) =>
          val peers = urisFromPeers(selfClique.nodes.toSeq)
          logger.debug(s"Syncing with clique peers: $peers")
          peers
        case Left(error) =>
          logger.error(s"Cannot fetch self-clique: $error")
          sys.exit(1)
      }
    } else {
      logger.debug(s"Syncing with node: $blockFlowUri")
      Future.successful(Seq(blockFlowUri))
    }
  }

  @SuppressWarnings(Array("org.wartremover.warts.OptionPartial"))
  private def startSyncService(): Future[Unit] = {
    for {
      chainParams <- blockFlowClient.fetchChainParams()
      _           <- validateChainParams(chainParams)
      peers       <- getBlockFlowPeers()
<<<<<<< HEAD
      _           <- blockFlowSyncService.start(peers)
      _           <- mempoolSyncService.start(peers)
      _           <- TokenSupplyService.start(1.minute)
      _           <- HashrateService.start(1.minute)
      _           <- FinalizerService.start(10.minutes)
      _           <- TransactionHistoryService.start(15.minutes)
=======
      syncDuration = syncPeriod.millis.milliseconds
      _            = BlockFlowSyncService.start(peers, syncDuration)
      _ <- MempoolSyncService.start(peers, syncDuration)
      _ <- TokenSupplyService.start(1.minute)
      _ <- HashrateService.start(1.minute)
      _ <- FinalizerService.start(10.minutes)
>>>>>>> 32dc27f8
    } yield ()
  }

  private def startTasksForReadWriteApp(): Future[Unit] = {
    if (!readOnly) {
      startSyncService()
    } else {
      Future.successful(())
    }
  }

  def start: Future[Unit] = {
    for {
      _       <- HealthCheckDao.healthCheck()
      _       <- startTasksForReadWriteApp()
      binding <- Http().newServerAt(host, port).bindFlow(server.route)
    } yield {
      sideEffect(bindingPromise.success(binding))
      logger.info(s"Listening http request on $binding")
    }
  }

  def stop: Future[Unit] = {
    scheduler.close()
    for {
      _ <- bindingPromise.future.flatMap(_.unbind())
    } yield {
      logger.info("Application stopped")
    }
  }

  def validateChainParams(response: Either[String, ChainParams]): Future[Unit] = {
    response match {
      case Right(chainParams) =>
        if (chainParams.networkId =/= networkId) {
          logger.error(
            s"Chain id mismatch: ${chainParams.networkId} (remote) vs $networkId (local)")
          sys.exit(1)
        } else {
          Future.successful(())
        }
      case Left(err) =>
        logger.error(s"Impossible to fetch network type: $err")
        sys.exit(1)
    }
  }
}<|MERGE_RESOLUTION|>--- conflicted
+++ resolved
@@ -104,21 +104,13 @@
       chainParams <- blockFlowClient.fetchChainParams()
       _           <- validateChainParams(chainParams)
       peers       <- getBlockFlowPeers()
-<<<<<<< HEAD
-      _           <- blockFlowSyncService.start(peers)
-      _           <- mempoolSyncService.start(peers)
-      _           <- TokenSupplyService.start(1.minute)
-      _           <- HashrateService.start(1.minute)
-      _           <- FinalizerService.start(10.minutes)
-      _           <- TransactionHistoryService.start(15.minutes)
-=======
       syncDuration = syncPeriod.millis.milliseconds
       _            = BlockFlowSyncService.start(peers, syncDuration)
       _ <- MempoolSyncService.start(peers, syncDuration)
       _ <- TokenSupplyService.start(1.minute)
       _ <- HashrateService.start(1.minute)
       _ <- FinalizerService.start(10.minutes)
->>>>>>> 32dc27f8
+      _ <- TransactionHistoryService.start(15.minutes)
     } yield ()
   }
 
