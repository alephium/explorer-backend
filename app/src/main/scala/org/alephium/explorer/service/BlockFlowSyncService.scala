// Copyright 2018 The Alephium Authors
// This file is part of the alephium project.
//
// The library is free software: you can redistribute it and/or modify
// it under the terms of the GNU Lesser General Public License as published by
// the Free Software Foundation, either version 3 of the License, or
// (at your option) any later version.
//
// The library is distributed in the hope that it will be useful,
// but WITHOUT ANY WARRANTY; without even the implied warranty of
// MERCHANTABILITY or FITNESS FOR A PARTICULAR PURPOSE. See the
// GNU Lesser General Public License for more details.
//
// You should have received a copy of the GNU Lesser General Public License
// along with the library. If not, see <http://www.gnu.org/licenses/>.

package org.alephium.explorer.service

import java.util.concurrent.atomic.AtomicBoolean

import scala.concurrent.{ExecutionContext, Future}
import scala.concurrent.duration.{Duration => ScalaDuration, FiniteDuration}

import akka.http.scaladsl.model.Uri
import com.typesafe.scalalogging.StrictLogging
import slick.basic.DatabaseConfig
import slick.dbio.DBIOAction
import slick.jdbc.PostgresProfile

import org.alephium.explorer.{foldFutures, GroupSetting}
import org.alephium.explorer.api.model.{BlockEntry, GroupIndex, Height}
import org.alephium.explorer.cache.BlockCache
import org.alephium.explorer.persistence.DBActionT
import org.alephium.explorer.persistence.DBRunner._
import org.alephium.explorer.persistence.dao.BlockDao
import org.alephium.explorer.persistence.model.BlockEntity
import org.alephium.explorer.persistence.queries.InputUpdateQueries
import org.alephium.explorer.util.{Scheduler, TimeUtil}
import org.alephium.util.{Duration, TimeStamp}

/*
 * Syncing main chains blocks
 *
 * In the initialization phase, we make sure we get at least one timestamp other than the genesis one
 *
 * The syncing algorithm goes as follow:
 * 1. Getting maximum timestamps from both the local chains and the remote ones.
 * 2. Build timestamp ranges of X minutes each, starting from local max to remote max.
 * 3. For each of those range, we get all the blocks inbetween that time.
 * 4. Insert all blocks (with `mainChain = false`).
 * 5. For each last block of each chains, mark it as part of the main chain and travel
 *   down the parents recursively until we found back a parent that is part of the main chain.
 * 6. During step 5, if a parent is missing, we download it and continue the procces at 5.
 *
 * TODO: Step 5 is costly, but it's an easy way to handle reorg. In step 3 we know we receive the current main chain
 * for that timerange, so in step 4 we could directly insert them as `mainChain = true`, but we need to sync
 * to a sanity check process, wich could be an external proccess, that regularly goes down the chain to make
 * sure we have the right one in DB.
 */

@SuppressWarnings(Array("org.wartremover.warts.Var", "org.wartremover.warts.IterableOps"))
case object BlockFlowSyncService extends StrictLogging {
  // scalastyle:off magic.number
  private val defaultStep     = Duration.ofMinutesUnsafe(30L)
  private val defaultBackStep = Duration.ofSecondsUnsafe(10L)
  private val initialBackStep = Duration.ofMinutesUnsafe(30L)
  // scalastyle:on magic.number

  def start(nodeUris: Seq[Uri], interval: FiniteDuration)(implicit ec: ExecutionContext,
                                                          dc: DatabaseConfig[PostgresProfile],
                                                          blockFlowClient: BlockFlowClient,
                                                          cache: BlockCache,
                                                          groupSetting: GroupSetting,
                                                          scheduler: Scheduler): Future[Unit] =
    scheduler.scheduleLoopConditional(
      taskId        = this.productPrefix,
      firstInterval = ScalaDuration.Zero,
      loopInterval  = interval,
      state         = new AtomicBoolean()
    )(init())(state => syncOnce(nodeUris, state))

  def syncOnce(nodeUris: Seq[Uri], initialBackStepDone: AtomicBoolean)(
      implicit ec: ExecutionContext,
      dc: DatabaseConfig[PostgresProfile],
      blockFlowClient: BlockFlowClient,
      cache: BlockCache,
      groupSetting: GroupSetting): Future[Unit] = {
    if (initialBackStepDone.get()) {
      syncOnceWith(nodeUris, defaultStep, defaultBackStep)
    } else {
      syncOnceWith(nodeUris, defaultStep, initialBackStep).map { _ =>
        initialBackStepDone.set(true)
      }
    }
  }

  // scalastyle:off magic.number
  private def syncOnceWith(nodeUris: Seq[Uri], step: Duration, backStep: Duration)(
      implicit ec: ExecutionContext,
      dc: DatabaseConfig[PostgresProfile],
      blockFlowClient: BlockFlowClient,
      cache: BlockCache,
      groupSetting: GroupSetting): Future[Unit] = {
    logger.debug("Start syncing")
    val startedAt  = TimeStamp.now()
    var downloaded = 0

    getTimeStampRange(step, backStep)
      .flatMap {
        case (ranges, nbOfBlocksToDownloads) =>
          logger.debug(s"Downloading $nbOfBlocksToDownloads blocks")
          Future.sequence {
            nodeUris.map { uri =>
              foldFutures(ranges) {
                case (from, to) =>
                  syncTimeRange(from, to, uri).map { num =>
                    synchronized {
                      downloaded = downloaded + num
                      logger.debug(s"Downloaded ${downloaded}, progress ${scala.math
                        .min(100, (downloaded.toFloat / nbOfBlocksToDownloads * 100.0).toInt)}%")
                    }
                  }
              }
            }
          }
      }
      .map { _ =>
        val duration = TimeStamp.now().deltaUnsafe(startedAt)
        logger.debug(s"Syncing done in ${duration.toMinutes} min")
      }
  }
  // scalastyle:on magic.number

  private def syncTimeRange(
      from: TimeStamp,
      to: TimeStamp,
      uri: Uri
  )(implicit ec: ExecutionContext,
    dc: DatabaseConfig[PostgresProfile],
    blockFlowClient: BlockFlowClient,
    cache: BlockCache,
    groupSetting: GroupSetting): Future[Int] = {
    blockFlowClient.fetchBlocks(from, to, uri).flatMap { multiChain =>
      for {
        res <- Future
          .sequence(multiChain.map(insertBlocks))
          .map(_.sum)
        _ <- dc.db.run(InputUpdateQueries.updateInputs())
      } yield res
    }
  }

  //We need at least one TimeStamp other than a genesis one
  def init()(implicit ec: ExecutionContext,
             dc: DatabaseConfig[PostgresProfile],
             blockFlowClient: BlockFlowClient,
             cache: BlockCache,
             groupSetting: GroupSetting): Future[Boolean] = {
    Future
      .traverse(groupSetting.groupIndexes) {
        case (fromGroup, toGroup) =>
          BlockDao.maxHeight(fromGroup, toGroup).flatMap {
            case Some(height) if height.value == 0 =>
              syncAt(fromGroup, toGroup, Height.unsafe(1)).map(_.nonEmpty)
            case None =>
              for {
                _      <- syncAt(fromGroup, toGroup, Height.unsafe(0))
                blocks <- syncAt(fromGroup, toGroup, Height.unsafe(1))
              } yield blocks.nonEmpty
            case _ => Future.successful(true)
          }
      }
      .map(_.contains(true))
  }

  private def getTimeStampRange(step: Duration, backStep: Duration)(
      implicit ec: ExecutionContext,
      dc: DatabaseConfig[PostgresProfile],
      blockFlowClient: BlockFlowClient,
      groupSetting: GroupSetting): Future[(Seq[(TimeStamp, TimeStamp)], Int)] = {
    fetchAndBuildTimeStampRange(step, backStep, getLocalMaxTimestamp(), getRemoteMaxTimestamp())
  }

  private def getLocalMaxTimestamp()(
      implicit ec: ExecutionContext,
      dc: DatabaseConfig[PostgresProfile],
      groupSetting: GroupSetting): Future[Option[(TimeStamp, Int)]] = {
    Future
      .traverse(groupSetting.groupIndexes) {
        case (fromGroup, toGroup) =>
          BlockDao
            .maxHeight(fromGroup, toGroup)
            .flatMap {
              case Some(height) =>
                BlockDao
                  .getAtHeight(fromGroup, toGroup, height)
                  .map { blocks =>
                    blocks.map(_.timestamp).maxOption.map(ts => (ts, height))
                  }
              case None =>
                Future.successful(None)
            }

      }
      .map { res =>
        val tsHeights  = res.flatten
        val nbOfBlocks = tsHeights.map { case (_, height) => height.value }.sum
        tsHeights.map { case (ts, _) => ts }.maxOption.map(max => (max, nbOfBlocks))
      }
  }

  private def getRemoteMaxTimestamp()(
      implicit ec: ExecutionContext,
      blockFlowClient: BlockFlowClient,
      groupSetting: GroupSetting): Future[Option[(TimeStamp, Int)]] = {
    Future
      .sequence(groupSetting.groupIndexes.map {
        case (fromGroup, toGroup) =>
          blockFlowClient
            .fetchChainInfo(fromGroup, toGroup)
            .flatMap { chainInfo =>
              blockFlowClient
                .fetchBlocksAtHeight(fromGroup, toGroup, Height.unsafe(chainInfo.currentHeight))
                .map { blocks =>
                  blocks.map(_.timestamp).maxOption.map(ts => (ts, chainInfo.currentHeight))
                }
            }

      })
      .map { res =>
        val tsHeights  = res.flatten
        val nbOfBlocks = tsHeights.map { case (_, height) => height }.sum
        tsHeights.map { case (ts, _) => ts }.maxOption.map(max => (max, nbOfBlocks))
      }
  }

  @SuppressWarnings(Array("org.wartremover.warts.IterableOps"))
  private def syncAt(
      fromGroup: GroupIndex,
      toGroup: GroupIndex,
      height: Height
  )(implicit ec: ExecutionContext,
    dc: DatabaseConfig[PostgresProfile],
    blockFlowClient: BlockFlowClient,
    cache: BlockCache,
    groupSetting: GroupSetting): Future[Option[Seq[BlockEntity]]] = {
    blockFlowClient
      .fetchBlocksAtHeight(fromGroup, toGroup, height)
      .flatMap { blocks =>
        if (blocks.nonEmpty) {
          val bestBlock = blocks.head // First block is the main chain one
          for {
            _ <- insert(bestBlock)
            _ <- BlockDao.updateLatestBlock(bestBlock)
          } yield Some(Seq(bestBlock))
        } else {
          Future.successful(None)
        }
      }
  }

  private def updateMainChain(hash: BlockEntry.Hash, chainFrom: GroupIndex, chainTo: GroupIndex)(
      implicit ec: ExecutionContext,
      dc: DatabaseConfig[PostgresProfile],
      blockFlowClient: BlockFlowClient,
      cache: BlockCache,
      groupSetting: GroupSetting): Future[Unit] = {
    BlockDao.updateMainChain(hash, chainFrom, chainTo, groupSetting.groupNum).flatMap {
      case None          => Future.successful(())
      case Some(missing) => handleMissingMainChainBlock(missing, chainFrom)
    }
  }

  @SuppressWarnings(Array("org.wartremover.warts.Recursion"))
  private def insert(block: BlockEntity)(implicit ec: ExecutionContext,
                                         dc: DatabaseConfig[PostgresProfile],
                                         blockFlowClient: BlockFlowClient,
                                         cache: BlockCache,
                                         groupSetting: GroupSetting): Future[Unit] = {
    (block.parent(groupSetting.groupNum) match {
      case Some(parent) =>
        //We make sure the parent is inserted before inserting the block
        BlockDao
          .get(parent)
          .flatMap {
            case None =>
              handleMissingMainChainBlock(parent, block.chainFrom)
            case Some(parentBlock) if !parentBlock.mainChain =>
              logger.debug(s"Parent $parent exist but is not mainChain")
              assert(
                block.chainFrom == parentBlock.chainFrom && block.chainTo == parentBlock.chainTo)
              updateMainChain(parentBlock.hash, block.chainFrom, block.chainTo)
            case Some(_) => Future.successful(())
          }
      case None if block.height.value == 0 => Future.successful(())
      case None                            => Future.successful(logger.error(s"${block.hash} doesn't have a parent"))
    }).flatMap { _ =>
      for {
        _ <- BlockDao.insert(block)
        _ <- BlockDao.updateTransactionPerAddress(block)
        _ <- BlockDao.updateMainChain(block.hash,
                                      block.chainFrom,
                                      block.chainTo,
                                      groupSetting.groupNum)
      } yield ()
    }
  }

  private def insertBlocks(blocks: Seq[BlockEntity])(implicit ec: ExecutionContext,
                                                     dc: DatabaseConfig[PostgresProfile],
                                                     blockFlowClient: BlockFlowClient,
                                                     cache: BlockCache,
                                                     groupSetting: GroupSetting): Future[Int] = {
    if (blocks.nonEmpty) {
      for {
<<<<<<< HEAD
        _ <- foldFutures(blocks)(insert)
        _ <- BlockDao.updateLatestBlock(blocks.last)
      } yield (blocks.size)
=======
        inputsToUpdate <- foldFutures(blocks)(insert)
        _              <- BlockDao.updateLatestBlock(blocks.last)
        _              <- run(handleInputsToUpdate(inputsToUpdate.flatten))
      } yield blocks.size
>>>>>>> 201784a2
    } else {
      Future.successful(0)
    }
  }

<<<<<<< HEAD
=======
  private def handleInputsToUpdate(inputs: Seq[InputEntity]): DBActionT[Unit] =
    if (inputs.nonEmpty) {
      BlockDao.updateInputs(inputs)
    } else {
      DBIOAction.successful(())
    }

>>>>>>> 201784a2
  private def handleMissingMainChainBlock(missing: BlockEntry.Hash, chainFrom: GroupIndex)(
      implicit ec: ExecutionContext,
      dc: DatabaseConfig[PostgresProfile],
      blockFlowClient: BlockFlowClient,
      cache: BlockCache,
      groupSetting: GroupSetting): Future[Unit] = {
    logger.debug(s"Downloading missing block $missing")
    blockFlowClient.fetchBlock(chainFrom, missing).flatMap { block =>
      insert(block).map(_ => ())
    }
  }

  def fetchAndBuildTimeStampRange(
      step: Duration,
      backStep: Duration,
      fetchLocalTs:  => Future[Option[(TimeStamp, Int)]],
      fetchRemoteTs: => Future[Option[(TimeStamp, Int)]]
  )(implicit executionContext: ExecutionContext): Future[(Seq[(TimeStamp, TimeStamp)], Int)] = {
    for {
      localTs  <- fetchLocalTs
      remoteTs <- fetchRemoteTs
    } yield {
      (for {
        (localTs, localNbOfBlocks) <- localTs.map {
          case (ts, nb) => (ts.plusMillisUnsafe(1), nb)
        }
        (remoteTs, remoteNbOfBlocks) <- remoteTs.map {
          case (ts, nb) => (ts.plusMillisUnsafe(1), nb)
        }
      } yield {
        if (remoteTs.isBefore(localTs)) {
          logger.error("max remote ts can't be before local one")
          sys.exit(0)
        } else {
          (TimeUtil.buildTimestampRange(localTs.minusUnsafe(backStep), remoteTs, step),
           remoteNbOfBlocks - localNbOfBlocks)
        }
      }) match {
        case None      => (Seq.empty, 0)
        case Some(res) => res
      }
    }
  }
}<|MERGE_RESOLUTION|>--- conflicted
+++ resolved
@@ -313,31 +313,14 @@
                                                      groupSetting: GroupSetting): Future[Int] = {
     if (blocks.nonEmpty) {
       for {
-<<<<<<< HEAD
         _ <- foldFutures(blocks)(insert)
         _ <- BlockDao.updateLatestBlock(blocks.last)
       } yield (blocks.size)
-=======
-        inputsToUpdate <- foldFutures(blocks)(insert)
-        _              <- BlockDao.updateLatestBlock(blocks.last)
-        _              <- run(handleInputsToUpdate(inputsToUpdate.flatten))
-      } yield blocks.size
->>>>>>> 201784a2
     } else {
       Future.successful(0)
     }
   }
 
-<<<<<<< HEAD
-=======
-  private def handleInputsToUpdate(inputs: Seq[InputEntity]): DBActionT[Unit] =
-    if (inputs.nonEmpty) {
-      BlockDao.updateInputs(inputs)
-    } else {
-      DBIOAction.successful(())
-    }
-
->>>>>>> 201784a2
   private def handleMissingMainChainBlock(missing: BlockEntry.Hash, chainFrom: GroupIndex)(
       implicit ec: ExecutionContext,
       dc: DatabaseConfig[PostgresProfile],
