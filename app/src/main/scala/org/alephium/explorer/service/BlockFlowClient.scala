// Copyright 2018 The Alephium Authors
// This file is part of the alephium project.
//
// The library is free software: you can redistribute it and/or modify
// it under the terms of the GNU Lesser General Public License as published by
// the Free Software Foundation, either version 3 of the License, or
// (at your option) any later version.
//
// The library is distributed in the hope that it will be useful,
// but WITHOUT ANY WARRANTY; without even the implied warranty of
// MERCHANTABILITY or FITNESS FOR A PARTICULAR PURPOSE. See the
// GNU Lesser General Public License for more details.
//
// You should have received a copy of the GNU Lesser General Public License
// along with the library. If not, see <http://www.gnu.org/licenses/>.

//scalastyle:off file.size.limit
package org.alephium.explorer.service

import java.math.BigInteger
import java.net.InetAddress

import scala.collection.immutable.ArraySeq
import scala.concurrent.{ExecutionContext, Future}

import akka.util.ByteString
import com.typesafe.scalalogging.StrictLogging
import sttp.model.Uri

import org.alephium.api
import org.alephium.api.{ApiModelCodec, Endpoints}
import org.alephium.api.model.{
  CallContract,
  CallContractFailed,
  CallContractResult,
  CallContractSucceeded,
  ChainInfo,
  ChainParams,
  HashesAtHeight,
  MultipleCallContract,
  MultipleCallContractResult,
  SelfClique
}
import org.alephium.explorer.GroupSetting
import org.alephium.explorer.RichAVector._
import org.alephium.explorer.api.model._
import org.alephium.explorer.config.ExplorerConfig.Consensus
import org.alephium.explorer.error.ExplorerError
import org.alephium.explorer.error.ExplorerError._
import org.alephium.explorer.persistence.model._
import org.alephium.explorer.util.InputAddressUtil
import org.alephium.http.EndpointSender
import org.alephium.protocol.config.GroupConfig
import org.alephium.protocol.mining.HashRate
import org.alephium.protocol.model.{
  Address,
  AddressLike,
  BlockHash,
  ChainIndex,
  ContractId,
  GroupIndex,
  Target,
  TokenId,
  TransactionId
}
<<<<<<< HEAD
import org.alephium.protocol.vm.LockupScript
import org.alephium.util.{AVector, Hex, Service, TimeStamp, U256}
=======
import org.alephium.util._
>>>>>>> 7df83692

trait BlockFlowClient extends Service {
  def fetchBlock(fromGroup: GroupIndex, hash: BlockHash): Future[BlockEntity]

  def fetchBlockAndEvents(fromGroup: GroupIndex, hash: BlockHash): Future[BlockEntityWithEvents]

  def fetchChainInfo(chainIndex: ChainIndex): Future[ChainInfo]

  def fetchHashesAtHeight(chainIndex: ChainIndex, height: Height): Future[HashesAtHeight]

  def fetchBlocks(
      fromTs: TimeStamp,
      toTs: TimeStamp,
      uri: Uri
  ): Future[ArraySeq[ArraySeq[BlockEntityWithEvents]]]

  def fetchBlocksAtHeight(chainIndex: ChainIndex, height: Height)(implicit
      executionContext: ExecutionContext
  ): Future[ArraySeq[BlockEntity]] =
    fetchHashesAtHeight(chainIndex, height).flatMap { hashesAtHeight =>
      Future
        .sequence(
          hashesAtHeight.headers
            .map(hash => fetchBlock(chainIndex.from, hash))
            .toArraySeq
        )
    }

  def fetchSelfClique(): Future[SelfClique]

  def fetchChainParams(): Future[ChainParams]

  def fetchMempoolTransactions(uri: Uri): Future[ArraySeq[MempoolTransaction]]

  def guessStdInterfaceId(address: Address.Contract): Future[Option[StdInterfaceId]]

  def guessTokenStdInterfaceId(token: TokenId): Future[Option[StdInterfaceId]]

  def fetchFungibleTokenMetadata(token: TokenId): Future[Option[FungibleTokenMetadata]]

  def fetchNFTMetadata(token: TokenId): Future[Option[NFTMetadata]]

  def fetchNFTCollectionMetadata(contract: Address.Contract): Future[Option[NFTCollectionMetadata]]

  def start(): Future[Unit]

  def close(): Future[Unit]
}

object BlockFlowClient extends StrictLogging {
  def apply(
      uri: Uri,
      groupNum: Int,
      maybeApiKey: Option[api.model.ApiKey],
      directCliqueAccess: Boolean,
      consensus: Consensus
  )(implicit
      executionContext: ExecutionContext
  ): BlockFlowClient =
    new Impl(uri, groupNum, maybeApiKey, directCliqueAccess)(executionContext, consensus)

  private class Impl(
      uri: Uri,
      groupNum: Int,
      val maybeApiKey: Option[api.model.ApiKey],
      directCliqueAccess: Boolean
  )(implicit
      val executionContext: ExecutionContext,
      consensus: Consensus
  ) extends BlockFlowClient
      with Endpoints
      with ApiModelCodec {

    implicit val groupSetting: GroupSetting = GroupSetting(groupNum)

    implicit val groupConfig: GroupConfig = groupSetting.groupConfig

    override val apiKeys: AVector[api.model.ApiKey] = AVector.empty

    private val endpointSender = new EndpointSender(maybeApiKey)

    override def startSelfOnce(): Future[Unit] = {
      endpointSender.start()
    }

    override def stopSelfOnce(): Future[Unit] = {
      close()
    }

    override def subServices: ArraySeq[Service] = ArraySeq.empty

    private def _send[A, B](
        endpoint: BaseEndpoint[A, B],
        uri: Uri,
        a: A
    ): Future[B] = {
      endpointSender
        .send(endpoint, a, uri)
        .flatMap {
          case Right(res) => Future.successful(res)
          case Left(error) =>
            Future.failed(NodeApiError(error.detail))
        }
        .recoverWith { error =>
          Future.failed(NodeError(error))
        }
    }

    // If directCliqueAccess = true, we need to first get all nodes of the clique
    // to make sure we call the node which conains block's data
    def fetchBlock(fromGroup: GroupIndex, hash: BlockHash): Future[BlockEntity] =
      if (directCliqueAccess) {
        fetchSelfCliqueAndChainParams().flatMap { case (selfClique, chainParams) =>
          selfCliqueIndex(selfClique, chainParams, fromGroup) match {
            case Left(error) => Future.failed(new Throwable(error))
            case Right((nodeAddress, restPort)) =>
              val uri = Uri(nodeAddress.getHostAddress, restPort)
              _send(getBlock, uri, hash).map(blockProtocolToEntity)
          }
        }
      } else {
        _send(getBlock, uri, hash).map(blockProtocolToEntity)
      }

    def fetchBlockAndEvents(
        fromGroup: GroupIndex,
        hash: BlockHash
    ): Future[BlockEntityWithEvents] = {
      if (directCliqueAccess) {
        fetchSelfCliqueAndChainParams().flatMap { case (selfClique, chainParams) =>
          selfCliqueIndex(selfClique, chainParams, fromGroup) match {
            case Left(error) => Future.failed(new Throwable(error))
            case Right((nodeAddress, restPort)) =>
              val uri = Uri(nodeAddress.getHostAddress, restPort)
              _send(getBlockAndEvents, uri, hash).map(blockAndEventsToEntities)
          }
        }
      } else {
        _send(getBlockAndEvents, uri, hash).map(blockAndEventsToEntities)
      }
    }

    def fetchChainInfo(chainIndex: ChainIndex): Future[ChainInfo] = {
      _send(getChainInfo, uri, chainIndex)
    }

    def fetchHashesAtHeight(chainIndex: ChainIndex, height: Height): Future[HashesAtHeight] =
      _send(getHashesAtHeight, uri, (chainIndex, height.value))

    def fetchBlocks(
        fromTs: TimeStamp,
        toTs: TimeStamp,
        uri: Uri
    ): Future[ArraySeq[ArraySeq[BlockEntityWithEvents]]] = {
      _send(getBlocksAndEvents, uri, api.model.TimeInterval(fromTs, toTs))
        .map(
          _.blocksAndEvents
            .map(_.map(blockAndEventsToEntities).toArraySeq)
            .toArraySeq
        )
    }

    def fetchMempoolTransactions(uri: Uri): Future[ArraySeq[MempoolTransaction]] =
      _send(listMempoolTransactions, uri, ())
        .map { utxs =>
          utxs.flatMap { utx =>
            utx.transactions.map { tx =>
              val inputs = InputAddressUtil
                .convertSameAsPrevious(tx.unsigned.inputs.toArraySeq)
                .map(protocolInputToInput)
              val outputs = tx.unsigned.fixedOutputs.map(protocolOutputToAssetOutput).toArraySeq
              txToUTx(
                tx,
                new GroupIndex(utx.fromGroup),
                new GroupIndex(utx.toGroup),
                inputs,
                outputs,
                TimeStamp.now()
              )
            }
          }.toArraySeq
        }

    def fetchSelfClique(): Future[SelfClique] =
      _send(getSelfClique, uri, ())

    def fetchChainParams(): Future[ChainParams] =
      _send(getChainParams, uri, ())

    def guessTokenStdInterfaceId(token: TokenId): Future[Option[StdInterfaceId]] = {
      val address = Address.contract(ContractId.unsafe(token.value))
      guessStdInterfaceId(address)
    }

    def guessStdInterfaceId(address: Address.Contract): Future[Option[StdInterfaceId]] = {
      _send(contractState, uri, address)
        .map { rawState =>
          rawState.immFields.lastOption match {
            case Some(api.model.ValByteVec(bytes)) =>
              val data = Hex.toHexString(bytes)
              if (data.startsWith(interfaceIdPrefix)) {
                Some(StdInterfaceId.from(data.drop(interfaceIdPrefix.length)))
              } else {
                Some(StdInterfaceId.NonStandard)
              }
            case _ => Some(StdInterfaceId.NonStandard)
          }
        }
        .recoverWith { error =>
          logger.debug(s"Cannot fetch std interface id of $address")
          Future.successful(None)
        }
    }

    private def fetchTokenMetadata[A](token: TokenId, nbArgs: Int)(
        f: MultipleCallContractResult => Option[A]
    ): Future[Option[A]] = {
      val address = Address.contract(ContractId.unsafe(token.value))
      fetchMetadata(address, nbArgs)(f)
    }

    def fetchMetadata[A](address: Address.Contract, nbArgs: Int)(
        f: MultipleCallContractResult => Option[A]
    ): Future[Option[A]] = {
      val group = address.groupIndex(groupSetting.groupConfig)
      val calls = AVector.from(0 to (nbArgs - 1)).map { index =>
        CallContract(group = group.value, address = address, methodIndex = index)
      }

      _send[MultipleCallContract, MultipleCallContractResult](
        multiCallContract,
        uri,
        MultipleCallContract(calls)
      ).map { result =>
        if (result.results.length < nbArgs) {
          None
        } else {
          f(result)
        }
      }.recoverWith { _ =>
        logger.debug(s"Cannot fetch metadata of $address")
        Future.successful(None)
      }
    }

    def fetchFungibleTokenMetadata(token: TokenId): Future[Option[FungibleTokenMetadata]] = {
      fetchTokenMetadata[FungibleTokenMetadata](token, 3) { result =>
        extractFungibleTokenMetadata(token, result)
      }
    }

    def fetchNFTCollectionMetadata(
        contract: Address.Contract
    ): Future[Option[NFTCollectionMetadata]] = {
      fetchMetadata[NFTCollectionMetadata](contract, 1) { result =>
        extractNFTCollectionMetadata(contract, result)
      }
    }

    def fetchNFTMetadata(token: TokenId): Future[Option[NFTMetadata]] = {
      fetchTokenMetadata[NFTMetadata](token, 2) { result =>
        extractNFTMetadata(token, result)
      }
    }

    private def fetchSelfCliqueAndChainParams(): Future[(SelfClique, ChainParams)] = {
      fetchSelfClique().flatMap { selfClique =>
        fetchChainParams().map(chainParams => (selfClique, chainParams))
      }
    }

    private def selfCliqueIndex(
        selfClique: SelfClique,
        chainParams: ChainParams,
        group: GroupIndex
    ): Either[ExplorerError, (InetAddress, Int)] = {
      if (chainParams.groupNumPerBroker <= 0) {
        Left(InvalidChainGroupNumPerBroker(chainParams.groupNumPerBroker))
      } else {
        Right(selfClique.peer(group)).map(node => (node.address, node.restPort))
      }
    }

    override def close(): Future[Unit] = {
      endpointSender.stop()
    }
  }

  val interfaceIdPrefix = "414c5048"

  @SuppressWarnings(Array("org.wartremover.warts.DefaultArguments"))
  def extractVal(
      result: CallContractResult,
      access: (AVector[api.model.Val] => Option[api.model.Val]) = _.headOption
  ): Option[api.model.Val] = {
    result match {
      case success: CallContractSucceeded => access(success.returns)
      case _: CallContractFailed          => None
    }
  }

  def valToU256(value: api.model.Val): Option[U256] =
    value match {
      case api.model.ValU256(u256) =>
        Some(u256)
      case _ => None
    }

  def valToString(value: api.model.Val): Option[String] =
    value match {
      case api.model.ValByteVec(bytes) =>
        Some(bytes.utf8String.replaceAll("\u0000", ""))
      case _ => None
    }

  def valToContractId(value: api.model.Val): Option[ContractId] = {
    value match {
      case api.model.ValByteVec(bytes) =>
        ContractId.from(bytes)
      case _ => None
    }
  }

  def valToAddress(value: api.model.Val): Option[Address] = {
    value match {
      case api.model.ValAddress(address) =>
        Some(address)
      case api.model.ValByteVec(bytes) =>
        ContractId.from(bytes).map(Address.contract)
      case _ => None
    }
  }

  def extractFungibleTokenMetadata(
      token: TokenId,
      result: MultipleCallContractResult
  ): Option[FungibleTokenMetadata] = {
    for {
      symbol   <- extractVal(result.results(0)).flatMap(valToString)
      name     <- extractVal(result.results(1)).flatMap(valToString)
      decimals <- extractVal(result.results(2)).flatMap(valToU256)
    } yield {
      FungibleTokenMetadata(
        token,
        symbol,
        name,
        decimals
      )
    }
  }

  def extractNFTCollectionMetadata(
      contract: Address.Contract,
      result: MultipleCallContractResult
  ): Option[NFTCollectionMetadata] = {
    for {
      collectionUri <- extractVal(result.results(0)).flatMap(valToString)
    } yield {
      NFTCollectionMetadata(
        contract,
        collectionUri
      )
    }
  }
  def extractNFTMetadata(
      token: TokenId,
      result: MultipleCallContractResult
  ): Option[NFTMetadata] = {
    for {
      tokenUri     <- extractVal(result.results(0)).flatMap(valToString)
      collectionId <- extractVal(result.results(1)).flatMap(valToContractId)
      nftIndex     <- extractVal(result.results(1), _.tail.headOption).flatMap(valToU256)
    } yield {
      NFTMetadata(
        token,
        tokenUri,
        collectionId,
        nftIndex
      )
    }
  }

  def blockProtocolToInputEntities(block: api.model.BlockEntry): ArraySeq[InputEntity] = {
    val hash         = block.hash
    val mainChain    = false
    val transactions = block.transactions.toArraySeq.zipWithIndex
    val inputs =
      transactions.flatMap { case (tx, txOrder) =>
        InputAddressUtil.convertSameAsPrevious(tx.unsigned.inputs.toArraySeq).zipWithIndex.map {
          case (in, index) =>
            inputToEntity(
              in,
              hash,
              tx.unsigned.txId,
              block.timestamp,
              mainChain,
              index,
              txOrder,
              contractInput = false
            )
        }
      }
    val contractInputs =
      transactions.flatMap { case (tx, txOrder) =>
        tx.contractInputs.toArraySeq.zipWithIndex.map { case (outputRef, index) =>
          val shiftIndex = index + tx.unsigned.inputs.length
          outputRefToInputEntity(
            outputRef,
            hash,
            tx.unsigned.txId,
            block.timestamp,
            mainChain,
            shiftIndex,
            txOrder,
            contractInput = true
          )
        }
      }
    inputs ++ contractInputs
  }

  // scalastyle:off null
  def blockProtocolToOutputEntities(
      block: api.model.BlockEntry
  ): ArraySeq[OutputEntity] = {
    val hash         = block.hash
    val mainChain    = false
    val transactions = block.transactions.toArraySeq.zipWithIndex
    // Genesis blocks don't have any transactions
    val coinbaseTxId =
      if (block.height == Height.genesis.value) null else block.transactions.last.unsigned.txId
    val outputs =
      transactions.flatMap { case (tx, txOrder) =>
        val txId = tx.unsigned.txId
        tx.unsigned.fixedOutputs.toArraySeq.zipWithIndex.map { case (out, index) =>
          outputToEntity(
            out.upCast(),
            hash,
            txId,
            index,
            block.timestamp,
            mainChain,
            txOrder,
            coinbase = txId == coinbaseTxId,
            fixedOutput = true
          )
        }
      }
    val generatedOutputs =
      transactions.flatMap { case (tx, txOrder) =>
        tx.generatedOutputs.toArraySeq.zipWithIndex.map { case (out, index) =>
          val shiftIndex = index + tx.unsigned.fixedOutputs.length
          outputToEntity(
            out,
            hash,
            tx.unsigned.txId,
            shiftIndex,
            block.timestamp,
            mainChain,
            txOrder,
            coinbase = false,
            fixedOutput = false
          )
        }
      }
    outputs ++ generatedOutputs
  }
  // scalastyle:on null

  def blockAndEventsToEntities(
      blockAndEvents: api.model.BlockAndEvents
  )(implicit groupSetting: GroupSetting, consensus: Consensus): BlockEntityWithEvents = {
    BlockEntityWithEvents(
      blockProtocolToEntity(blockAndEvents.block),
      blockProtocolToEventEntities(blockAndEvents)
    )
  }

  // scalastyle:off null
  def blockProtocolToEntity(
      block: api.model.BlockEntry
  )(implicit groupSetting: GroupSetting, consensus: Consensus): BlockEntity = {
    val hash         = block.hash
    val mainChain    = false
    val transactions = block.transactions.toArraySeq.zipWithIndex
    val chainFrom    = new GroupIndex(block.chainFrom)
    val chainTo      = new GroupIndex(block.chainTo)
    val inputs       = blockProtocolToInputEntities(block)
    val outputs      = blockProtocolToOutputEntities(block)
    // As defined in
    // https://github.com/alephium/alephium/blob/1e359e155b37c2afda6011cdc319d54ae8e4c059/protocol/src/main/scala/org/alephium/protocol/model/Block.scala#L35
    // Genesis blocks don't have any transactions
    val coinbaseTxId =
      if (block.height == Height.genesis.value) null else block.transactions.last.unsigned.txId
    val ghostUncles = block.ghostUncles.toArraySeq.map { ghostUncle =>
      GhostUncle(ghostUncle.blockHash, ghostUncle.miner)
    }

    BlockEntity(
      hash,
      block.timestamp,
      chainFrom,
      chainTo,
      Height.unsafe(block.height),
      block.deps.toArraySeq,
      transactions.map { case (tx, index) =>
        val coinbase = tx.unsigned.txId == coinbaseTxId
        txToEntity(tx, hash, block.timestamp, index, mainChain, chainFrom, chainTo, coinbase)
      },
      inputs,
      outputs,
      mainChain = mainChain,
      block.nonce,
      block.version,
      block.depStateHash,
      block.txsHash,
      block.target,
      computeHashRate(block.target, block.timestamp),
      ghostUncles
    )
  }
  // scalastyle:on null

  def blockProtocolToEventEntities(
      blockAndEvents: api.model.BlockAndEvents
  ): ArraySeq[EventEntity] = {
    val block = blockAndEvents.block
    val hash  = block.hash
    val transactionAndInputAddress: Map[TransactionId, Option[Address]] =
      block.transactions
        .map { tx =>
          val address = InputAddressUtil.addressFromProtocolInputs(tx.unsigned.inputs.toArraySeq)
          (tx.unsigned.txId, address)
        }
        .iterator
        .to(Map)

    blockAndEvents.events.zipWithIndex.map { case (event, order) =>
      EventEntity.from(
        hash,
        event.txId,
        event.contractAddress,
        transactionAndInputAddress.getOrElse(event.txId, None),
        block.timestamp,
        event.eventIndex,
        event.fields.toArraySeq,
        order
      )
    }.toArraySeq
  }

  private def txToUTx(
      tx: api.model.TransactionTemplate,
      chainFrom: GroupIndex,
      chainTo: GroupIndex,
      inputs: ArraySeq[Input],
      outputs: ArraySeq[AssetOutput],
      timestamp: TimeStamp
  ): MempoolTransaction =
    MempoolTransaction(
      tx.unsigned.txId,
      chainFrom,
      chainTo,
      inputs,
      outputs,
      tx.unsigned.gasAmount,
      tx.unsigned.gasPrice,
      timestamp
    )

  private def txToEntity(
      tx: api.model.Transaction,
      blockHash: BlockHash,
      timestamp: TimeStamp,
      index: Int,
      mainChain: Boolean,
      chainFrom: GroupIndex,
      chainTo: GroupIndex,
      coinbase: Boolean
  ): TransactionEntity =
    TransactionEntity(
      tx.unsigned.txId,
      blockHash,
      timestamp,
      chainFrom,
      chainTo,
      tx.unsigned.version,
      tx.unsigned.networkId,
      tx.unsigned.scriptOpt.map(_.value),
      tx.unsigned.gasAmount,
      tx.unsigned.gasPrice,
      index,
      mainChain,
      tx.scriptExecutionOk,
      if (tx.inputSignatures.isEmpty) None else Some(tx.inputSignatures.toArraySeq),
      if (tx.scriptSignatures.isEmpty) None else Some(tx.scriptSignatures.toArraySeq),
      coinbase
    )

  private def protocolInputToInput(input: api.model.AssetInput): Input = {
    Input(
      OutputRef(input.outputRef.hint, input.outputRef.key),
      Some(input.unlockScript),
      None,
      InputAddressUtil.addressFromProtocolInput(input),
      None,
      None,
      contractInput = false
    )
  }

  private def inputToEntity(
      input: api.model.AssetInput,
      blockHash: BlockHash,
      txId: TransactionId,
      timestamp: TimeStamp,
      mainChain: Boolean,
      index: Int,
      txOrder: Int,
      contractInput: Boolean
  ): InputEntity = {
    InputEntity(
      blockHash,
      txId,
      timestamp,
      input.outputRef.hint,
      input.outputRef.key,
      Some(input.unlockScript),
      mainChain,
      index,
      txOrder,
      None,
      InputAddressUtil.addressFromProtocolInput(input),
      None,
      None,
      None,
      contractInput = contractInput
    )
  }

  private def outputRefToInputEntity(
      outputRef: api.model.OutputRef,
      blockHash: BlockHash,
      txId: TransactionId,
      timestamp: TimeStamp,
      mainChain: Boolean,
      index: Int,
      txOrder: Int,
      contractInput: Boolean
  ): InputEntity = {
    InputEntity(
      blockHash,
      txId,
      timestamp,
      outputRef.hint,
      outputRef.key,
      None,
      mainChain,
      index,
      txOrder,
      None,
      None,
      None,
      None,
      None,
      contractInput = contractInput
    )
  }

  private def protocolOutputToAssetOutput(output: api.model.FixedAssetOutput): AssetOutput = {
    val lockTime = output match {
      case asset: api.model.FixedAssetOutput if asset.lockTime.millis > 0 => Some(asset.lockTime)
      case _                                                              => None
    }
    AssetOutput(
      output.hint,
      output.key,
      output.attoAlphAmount.value,
      output.address,
      protocolTokensToTokens(output.tokens),
      lockTime,
      Some(output.message),
      None,
      fixedOutput = true
    )
  }

  private def protocolTokensToTokens(tokens: AVector[api.model.Token]): Option[ArraySeq[Token]] = {
    if (tokens.isEmpty) {
      None
    } else {
      Some(
        ArraySeq.unsafeWrapArray(
          tokens
            .groupBy(_.id)
            .map { case (id, tokens) =>
              val amount = tokens.map(_.amount).fold(U256.Zero)(_ addUnsafe _)
              Token(id, amount)
            }
            .toArray
        )
      )
    }
  }

  // scalastyle:off method.length parameter.number
  private def outputToEntity(
      output: api.model.Output,
      blockHash: BlockHash,
      txId: TransactionId,
      index: Int,
      timestamp: TimeStamp,
      mainChain: Boolean,
      txOrder: Int,
      coinbase: Boolean,
      fixedOutput: Boolean
  ): OutputEntity = {
    val lockTime = output match {
      case asset: api.model.AssetOutput if asset.lockTime.millis > 0 => Some(asset.lockTime)
      case _                                                         => None
    }

    val outputType: OutputEntity.OutputType = output match {
      case _: api.model.AssetOutput    => OutputEntity.Asset
      case _: api.model.ContractOutput => OutputEntity.Contract
    }

    val message = output match {
      case asset: api.model.AssetOutput => Some(asset.message)
      case _: api.model.ContractOutput  => None
    }

    val tokens = protocolTokensToTokens(output.tokens)

    val (address, group): (Address, Option[AddressLike]) = output.address match {
      case Address.Asset(lockup) =>
        lockup match {
          case LockupScript.P2PK(pk, _) =>
            (output.address, Some(AddressLike(LockupScript.HalfDecodedP2PK(pk))))
          case _ => (output.address, None)
        }
      case _ => (output.address, None)
    }

    OutputEntity(
      blockHash,
      txId,
      timestamp,
      outputType,
      output.hint,
      output.key,
      output.attoAlphAmount.value,
      address,
      group,
      tokens,
      mainChain,
      lockTime,
      message,
      index,
      txOrder,
      coinbase,
      None,
      None,
      fixedOutput
    )
  }

  private def blockTargetTime(timestamp: TimeStamp)(implicit consensus: Consensus): Duration =
    if (timestamp.isBefore(consensus.rhone.forkTimestamp)) {
      consensus.mainnet.blockTargetTime
    } else if (timestamp.isBefore(consensus.danube.forkTimestamp)) {
      consensus.rhone.blockTargetTime
    } else {
      consensus.danube.blockTargetTime
    }

  def computeHashRate(targetBytes: ByteString, timestamp: TimeStamp)(implicit
      groupSetting: GroupSetting,
      consensus: Consensus
  ): BigInteger = {
    val target = Target.unsafe(targetBytes)
    HashRate.from(target, blockTargetTime(timestamp))(groupSetting.groupConfig).value
  }
}<|MERGE_RESOLUTION|>--- conflicted
+++ resolved
@@ -63,12 +63,8 @@
   TokenId,
   TransactionId
 }
-<<<<<<< HEAD
 import org.alephium.protocol.vm.LockupScript
-import org.alephium.util.{AVector, Hex, Service, TimeStamp, U256}
-=======
 import org.alephium.util._
->>>>>>> 7df83692
 
 trait BlockFlowClient extends Service {
   def fetchBlock(fromGroup: GroupIndex, hash: BlockHash): Future[BlockEntity]
