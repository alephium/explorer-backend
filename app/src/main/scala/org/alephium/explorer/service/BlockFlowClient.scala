--- conflicted
+++ resolved
@@ -394,12 +394,8 @@
     Input(
       OutputRef(input.outputRef.hint, input.outputRef.key),
       Some(input.unlockScript),
-<<<<<<< HEAD
+      None,
       InputAddressUtil.addressFromProtocolInput(input),
-=======
-      None,
-      addressFromProtocolInput(input),
->>>>>>> fda63896
       None,
       None
     )
@@ -422,12 +418,8 @@
       mainChain,
       index,
       txOrder,
-<<<<<<< HEAD
+      None,
       InputAddressUtil.addressFromProtocolInput(input),
-=======
-      None,
-      addressFromProtocolInput(input),
->>>>>>> fda63896
       None,
       None
     )
