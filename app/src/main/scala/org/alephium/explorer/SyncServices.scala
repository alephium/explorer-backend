--- conflicted
+++ resolved
@@ -61,20 +61,12 @@
           blockFlowUri = config.blockFlowUri
         ) flatMap { peers =>
           startSyncServices(
-<<<<<<< HEAD
-            peers                               = peers,
-            blockFlowWsUri                      = config.blockFlowWsUri,
-            syncPeriod                          = config.syncPeriod,
-            tokenSupplyServiceScheduleTime      = config.tokenSupplyServiceScheduleTime,
-            hashRateServiceSyncPeriod           = config.hashRateServiceSyncPeriod,
-            finalizerServiceSyncPeriod          = config.finalizerServiceSyncPeriod,
-=======
             peers = peers,
+            blockFlowWsUri = config.blockFlowWsUri,
             syncPeriod = config.syncPeriod,
             tokenSupplyServiceScheduleTime = config.tokenSupplyServiceScheduleTime,
             hashRateServiceSyncPeriod = config.hashRateServiceSyncPeriod,
             finalizerServiceSyncPeriod = config.finalizerServiceSyncPeriod,
->>>>>>> 6e3be9da
             transactionHistoryServiceSyncPeriod = config.transactionHistoryServiceSyncPeriod
           )
         }
@@ -82,18 +74,9 @@
 
   /** Start sync services given the peers */
   // scalastyle:off
-<<<<<<< HEAD
-  def startSyncServices(peers: ArraySeq[Uri],
-                        blockFlowWsUri: Uri,
-                        syncPeriod: FiniteDuration,
-                        tokenSupplyServiceScheduleTime: LocalTime,
-                        hashRateServiceSyncPeriod: FiniteDuration,
-                        finalizerServiceSyncPeriod: FiniteDuration,
-                        transactionHistoryServiceSyncPeriod: FiniteDuration)(
-      implicit scheduler: Scheduler,
-=======
   def startSyncServices(
       peers: ArraySeq[Uri],
+      blockFlowWsUri: Uri,
       syncPeriod: FiniteDuration,
       tokenSupplyServiceScheduleTime: LocalTime,
       hashRateServiceSyncPeriod: FiniteDuration,
@@ -101,7 +84,6 @@
       transactionHistoryServiceSyncPeriod: FiniteDuration
   )(implicit
       scheduler: Scheduler,
->>>>>>> 6e3be9da
       ec: ExecutionContext,
       dc: DatabaseConfig[PostgresProfile],
       blockFlowClient: BlockFlowClient,
