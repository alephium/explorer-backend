--- conflicted
+++ resolved
@@ -33,20 +33,12 @@
 
   def getHashratesQuery(from: TimeStamp,
                         to: TimeStamp,
-<<<<<<< HEAD
-                        interval: Int): DBActionSR[(TimeStamp, BigDecimal)] = {
-    sql"""
-        SELECT timestamp, value
-        FROM hashrates
-        WHERE interval_type = $interval
-=======
                         intervalType: IntervalType): DBActionSR[(TimeStamp, BigDecimal)] = {
 
     sql"""
         SELECT timestamp, value
         FROM hashrates
         WHERE interval_type = ${intervalType.value}
->>>>>>> c21cfa43
         AND timestamp >= $from
         AND timestamp <= $to
         ORDER BY timestamp
