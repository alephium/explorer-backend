--- conflicted
+++ resolved
@@ -58,31 +58,21 @@
     QuerySplitter.splitUpdates(rows = events, columnsPerRow = 8) { (events, placeholder) =>
       val query =
         s"""
-<<<<<<< HEAD
-           |INSERT INTO contracts (
-           |  "contract",
-           |  "parent",
-           |  "std_interface_id_guessed",
-           |  "creation_block_hash",
-           |  "creation_tx_hash",
-           |  "creation_timestamp",
-           |  "creation_event_order",
-           |  "main_chain"
-           |)
-           |VALUES $placeholder
-           |ON CONFLICT
-           | ON CONSTRAINT contracts_pk
-           | DO NOTHING
-           |""".stripMargin
-=======
-           INSERT INTO contracts
-           ("contract", "parent", "std_interface_id_guessed", "creation_block_hash", "creation_tx_hash","creation_timestamp","creation_event_order")
+           INSERT INTO contracts (
+             "contract",
+             "parent",
+             "std_interface_id_guessed",
+             "creation_block_hash",
+             "creation_tx_hash",
+             "creation_timestamp",
+             "creation_event_order",
+             "main_chain"
+           )
            VALUES $placeholder
            ON CONFLICT
             ON CONSTRAINT contracts_pk
             DO NOTHING
-           """
->>>>>>> b1ee6a99
+           """.stripMargin
 
       val parameters: SetParameter[Unit] =
         (_: Unit, params: PositionedParameters) =>
