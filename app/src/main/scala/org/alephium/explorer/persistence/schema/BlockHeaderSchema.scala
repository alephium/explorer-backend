--- conflicted
+++ resolved
@@ -86,11 +86,7 @@
     * @see PR <a href="https://github.com/alephium/explorer-backend/pull/116">#116</a> for benchmarks
     */
   private def mainChainIndexSQL(): SqlAction[Int, NoStream, Effect] =
-<<<<<<< HEAD
-    sqlu"create index if not exists blocks_main_chain_idx on block_headers (main_chain) where main_chain = true;"
-=======
     mainChainIndex(tableName)
->>>>>>> 37cbc64d
 
   /**
     * Joins all indexes created via raw SQL
