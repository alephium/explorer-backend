--- conflicted
+++ resolved
@@ -43,15 +43,10 @@
   def getAtHeight(fromGroup: GroupIndex,
                   toGroup: GroupIndex,
                   height: Height): Future[Seq[BlockEntry]]
-<<<<<<< HEAD
   def insert(block: BlockEntity): Future[Seq[InputEntity]]
   def insertAll(blocks: Seq[BlockEntity]): Future[Seq[InputEntity]]
-=======
-  def insert(block: BlockEntity): Future[Unit]
-  def insertAll(blocks: Seq[BlockEntity]): Future[Unit]
   def insertSQL(block: BlockEntity): Future[Unit]
   def insertAllSQL(blocks: Seq[BlockEntity]): Future[Unit]
->>>>>>> c21cfa43
   def listMainChain(pagination: Pagination): Future[(Seq[BlockEntry.Lite], Int)]
   def listMainChainSQL(pagination: Pagination): Future[(Seq[BlockEntry.Lite], Int)]
   def listIncludingForks(from: TimeStamp, to: TimeStamp): Future[Seq[BlockEntry.Lite]]
