--- conflicted
+++ resolved
@@ -75,13 +75,8 @@
   def getTransactionsByToken(token: TokenId, pagination: Pagination)(
       implicit ec: ExecutionContext): DBActionR[ArraySeq[Transaction]] = {
     for {
-<<<<<<< HEAD
-      txHashesTs <- listTokenTransactionsAction(token, toDrop, limit)
+      txHashesTs <- listTokenTransactionsAction(token, pagination)
       txs        <- TransactionQueries.getTransactionsSQL(txHashesTs.map(_.toTxByAddressQR))
-=======
-      txHashesTs <- listTokenTransactionsAction(token, pagination)
-      txs        <- TransactionQueries.getTransactionsSQL(txHashesTs)
->>>>>>> 93111426
     } yield txs
   }
 
@@ -95,26 +90,15 @@
   }
 
   def listTokenTransactionsAction(token: TokenId,
-<<<<<<< HEAD
-                                  offset: Int,
-                                  limit: Int): DBActionSR[TxByTokenQR] = {
-=======
-                                  pagination: Pagination): DBActionSR[TxByAddressQR] = {
->>>>>>> 93111426
+                                  pagination: Pagination): DBActionSR[TxByTokenQR] = {
     sql"""
       SELECT #${TxByTokenQR.selectFields}
       FROM transaction_per_token
       WHERE main_chain = true
       AND token = $token
       ORDER BY block_timestamp DESC, tx_order
-<<<<<<< HEAD
-      LIMIT $limit
-      OFFSET $offset
+      #${pagination.query}
     """.asAS[TxByTokenQR]
-=======
-      #${pagination.query}
-    """.asAS[TxByAddressQR]
->>>>>>> 93111426
   }
 
   def listAddressTokensAction(address: Address): DBActionSR[TokenId] =
@@ -128,24 +112,14 @@
   def getTokenTransactionsByAddress(address: Address, token: TokenId, pagination: Pagination)(
       implicit ec: ExecutionContext): DBActionR[ArraySeq[Transaction]] = {
     for {
-<<<<<<< HEAD
-      txHashesTs <- getTokenTxHashesByAddressQuery(address, token, toDrop, limit)
+      txHashesTs <- getTokenTxHashesByAddressQuery(address, token, pagination)
       txs        <- TransactionQueries.getTransactionsSQL(txHashesTs.map(_.toTxByAddressQR))
-=======
-      txHashesTs <- getTokenTxHashesByAddressQuery(address, token, pagination)
-      txs        <- TransactionQueries.getTransactionsSQL(txHashesTs)
->>>>>>> 93111426
     } yield txs
   }
 
   def getTokenTxHashesByAddressQuery(address: Address,
                                      token: TokenId,
-<<<<<<< HEAD
-                                     offset: Int,
-                                     limit: Int): DBActionSR[TxByTokenQR] = {
-=======
-                                     pagination: Pagination): DBActionSR[TxByAddressQR] = {
->>>>>>> 93111426
+                                     pagination: Pagination): DBActionSR[TxByTokenQR] = {
     sql"""
       SELECT #${TxByTokenQR.selectFields}
       FROM token_tx_per_addresses
@@ -153,13 +127,7 @@
       AND address = $address
       AND token = $token
       ORDER BY block_timestamp DESC, tx_order
-<<<<<<< HEAD
-      LIMIT $limit
-      OFFSET $offset
+      #${pagination.query}
     """.asAS[TxByTokenQR]
-=======
-      #${pagination.query}
-    """.asAS[TxByAddressQR]
->>>>>>> 93111426
   }
 }