--- conflicted
+++ resolved
@@ -93,13 +93,8 @@
   def updateTransactionPerAddressAction(outputs: Seq[OutputEntity])(
       implicit ec: ExecutionContext): DBActionRW[Unit] = {
     for {
-<<<<<<< HEAD
       _ <- insertTxPerAddressFromOutputs(outputs)
     } yield ()
-=======
-      inputsToUpdate <- insertTxPerAddressFromInputs(inputs, outputs)
-    } yield inputsToUpdate
->>>>>>> 201784a2
   }
 
   private val countBlockHashTransactionsQuery = Compiled { blockHash: Rep[BlockEntry.Hash] =>
@@ -258,8 +253,9 @@
   // format: off
   private def buildTransactionNoJoin(
       txHashesTs: Seq[(Transaction.Hash, BlockEntry.Hash, TimeStamp, Int)],
-      inputs: Seq[(Transaction.Hash, Int, Int, Hash, Option[String], Address, U256)],
-      outputs: Seq[(Transaction.Hash, Int, Int, Hash, U256, Address, Option[TimeStamp], Option[Transaction.Hash])],
+      inputs: Seq[(Transaction.Hash, Int, Int, Hash, Option[String], Address, U256, Option[Seq[Token]])],
+      outputs: Seq[(Transaction.Hash, Int, OutputEntity.OutputType, Int, Hash, U256, Address,
+        Option[Seq[Token]], Option[TimeStamp], Option[ByteString], Option[Transaction.Hash])],
       gases: Seq[(Transaction.Hash, Int, U256)]) = {
   // format: on
     val insByTx = inputs.groupBy(_._1).view.mapValues { values =>
@@ -293,27 +289,16 @@
   // format: off
   private def buildTransaction(
       txHashesTs: Seq[(Transaction.Hash, BlockEntry.Hash, TimeStamp, Int)],
-<<<<<<< HEAD
       inputs: Seq[(Transaction.Hash, Int, Int, Hash, Option[String], Address, U256)],
       outputs: Seq[(Transaction.Hash, Int, Int, Hash, U256, Address, Option[TimeStamp], Option[Transaction.Hash])],
-=======
-      inputs: Seq[(Transaction.Hash, Int, Int, Hash, Option[String], Transaction.Hash, Address, U256, Option[Seq[Token]])],
-      outputs: Seq[(Transaction.Hash, Int, OutputEntity.OutputType, Int, Hash, U256, Address,
-        Option[Seq[Token]], Option[TimeStamp], Option[ByteString], Option[Transaction.Hash])],
->>>>>>> 201784a2
       gases: Seq[(Transaction.Hash, Int, U256)]) = {
   // format: on
     val insByTx = inputs.groupBy(_._1).view.mapValues { values =>
       values
         .sortBy(_._2)
         .map {
-<<<<<<< HEAD
-          case (_, _, hint, key, unlockScript, address, amount) =>
-            toApiInput((hint, key, unlockScript, address, amount))
-=======
-          case (_, _, hint, key, unlockScript, txHashRef, address, amount, tokens) =>
-            toApiInput((hint, key, unlockScript, txHashRef, address, amount, tokens))
->>>>>>> 201784a2
+          case (_, _, hint, key, unlockScript, address, amount, tokens) =>
+            toApiInput((hint, key, unlockScript, address, amount, tokens))
         }
     }
     val ousByTx = outputs.groupBy(_._1).view.mapValues { values =>
