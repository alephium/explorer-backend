--- conflicted
+++ resolved
@@ -29,7 +29,6 @@
 import org.alephium.explorer.persistence.model._
 import org.alephium.explorer.persistence.queries.InputQueries._
 import org.alephium.explorer.persistence.queries.OutputQueries._
-import org.alephium.explorer.persistence.queries.TransactionQueries._
 import org.alephium.explorer.persistence.schema._
 import org.alephium.explorer.persistence.schema.CustomGetResult._
 import org.alephium.explorer.persistence.schema.CustomJdbcTypes._
@@ -39,14 +38,11 @@
 
 object TransactionQueries extends StrictLogging {
 
-<<<<<<< HEAD
-=======
   @SuppressWarnings(Array("org.wartremover.warts.PublicInference"))
   val mainTransactions    = TransactionSchema.table.filter(_.mainChain)
   private val mainInputs  = InputSchema.table.filter(_.mainChain)
   private val mainOutputs = OutputSchema.table.filter(_.mainChain)
 
->>>>>>> dafebc91
   def insertAll(transactions: Seq[TransactionEntity],
                 outputs: Seq[OutputEntity],
                 inputs: Seq[InputEntity]): DBActionW[Int] = {
@@ -441,14 +437,4 @@
   protected def debugShow(query: slickProfile.ProfileAction[_, _, _]) = {
     print(s"${query.statements.mkString}\n")
   }
-}
-
-object TransactionQueries {
-
-  val mainTransactions: Query[TransactionSchema.Transactions, TransactionEntity, Seq] =
-    TransactionSchema.table.filter(_.mainChain)
-
-  private val mainInputs  = InputSchema.table.filter(_.mainChain)
-  private val mainOutputs = OutputSchema.table.filter(_.mainChain)
-
 }