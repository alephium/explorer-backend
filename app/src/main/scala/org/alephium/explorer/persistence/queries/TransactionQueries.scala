// Copyright 2018 The Alephium Authors
// This file is part of the alephium project.
//
// The library is free software: you can redistribute it and/or modify
// it under the terms of the GNU Lesser General Public License as published by
// the Free Software Foundation, either version 3 of the License, or
// (at your option) any later version.
//
// The library is distributed in the hope that it will be useful,
// but WITHOUT ANY WARRANTY; without even the implied warranty of
// MERCHANTABILITY or FITNESS FOR A PARTICULAR PURPOSE. See the
// GNU Lesser General Public License for more details.
//
// You should have received a copy of the GNU Lesser General Public License
// along with the library. If not, see <http://www.gnu.org/licenses/>.

package org.alephium.explorer.persistence.queries

import scala.concurrent.ExecutionContext

import com.typesafe.scalalogging.StrictLogging
import slick.dbio.DBIOAction
import slick.jdbc.{PositionedParameters, SetParameter, SQLActionBuilder}
import slick.jdbc.PostgresProfile.api._

import org.alephium.explorer.Hash
import org.alephium.explorer.api.model._
import org.alephium.explorer.persistence._
import org.alephium.explorer.persistence.model._
import org.alephium.explorer.persistence.queries.InputQueries._
import org.alephium.explorer.persistence.queries.OutputQueries._
import org.alephium.explorer.persistence.schema._
import org.alephium.explorer.persistence.schema.CustomGetResult._
import org.alephium.explorer.persistence.schema.CustomJdbcTypes._
import org.alephium.explorer.persistence.schema.CustomSetParameter._
import org.alephium.explorer.util.SlickSugar._
import org.alephium.util.{TimeStamp, U256}

trait TransactionQueries extends StrictLogging {

  implicit def executionContext: ExecutionContext

  val mainTransactions    = TransactionSchema.table.filter(_.mainChain)
  private val mainInputs  = InputSchema.table.filter(_.mainChain)
  private val mainOutputs = OutputSchema.table.filter(_.mainChain)

  def insertAll(transactions: Seq[TransactionEntity],
                outputs: Seq[OutputEntity],
                inputs: Seq[InputEntity]): DBActionW[Int] = {
    insertTransactions(transactions) andThen
      insertInputs(inputs) andThen
      insertOutputs(outputs)
  }

  /** Inserts transactions or ignore rows with primary key conflict */
  def insertTransactions(transactions: Iterable[TransactionEntity]): DBActionW[Int] =
    QuerySplitter.splitUpdates(rows = transactions, columnsPerRow = 9) {
      (transactions, placeholder) =>
        val query =
          s"""
           |insert into transactions (hash,
           |                          block_hash,
           |                          block_timestamp,
           |                          chain_from,
           |                          chain_to,
           |                          gas_amount,
           |                          gas_price,
           |                          tx_order,
           |                          main_chain)
           |values $placeholder
           |ON CONFLICT ON CONSTRAINT txs_pk
           |    DO NOTHING
           |""".stripMargin

        val parameters: SetParameter[Unit] =
          (_: Unit, params: PositionedParameters) =>
            transactions foreach { transaction =>
              params >> transaction.hash
              params >> transaction.blockHash
              params >> transaction.timestamp
              params >> transaction.chainFrom
              params >> transaction.chainTo
              params >> transaction.gasAmount
              params >> transaction.gasPrice
              params >> transaction.order
              params >> transaction.mainChain
          }

        SQLActionBuilder(
          queryParts = query,
          unitPConv  = parameters
        ).asUpdate
    }

  def updateTransactionPerAddressAction(outputs: Seq[OutputEntity],
                                        inputs: Seq[InputEntity]): DBActionRW[Seq[InputEntity]] = {
    for {
      _              <- insertTxPerAddressFromOutputs(outputs)
      inputsToUpdate <- insertTxPerAddressFromInputs(inputs, outputs)
    } yield inputsToUpdate
  }
  private val countBlockHashTransactionsQuery = Compiled { blockHash: Rep[BlockEntry.Hash] =>
    TransactionSchema.table.filter(_.blockHash === blockHash).length
  }

  def countBlockHashTransactions(blockHash: BlockEntry.Hash): DBActionR[Int] =
    countBlockHashTransactionsQuery(blockHash).result

  def countAddressTransactions(address: Address): DBActionR[Int] =
    getTxNumberByAddressQuery(address).result

  private val getTransactionQuery = Compiled { txHash: Rep[Transaction.Hash] =>
    mainTransactions
      .filter(_.hash === txHash)
      .map(tx => (tx.blockHash, tx.timestamp, tx.gasAmount, tx.gasPrice))
  }

  def getTransactionAction(txHash: Transaction.Hash): DBActionR[Option[Transaction]] =
    getTransactionQuery(txHash).result.headOption.flatMap {
      case None => DBIOAction.successful(None)
      case Some((blockHash, timestamp, gasAmount, gasPrice)) =>
        getKnownTransactionAction(txHash, blockHash, timestamp, gasAmount, gasPrice).map(Some.apply)
    }

  private val getTxHashesByBlockHashQuery = Compiled { (blockHash: Rep[BlockEntry.Hash]) =>
    TransactionSchema.table
      .filter(_.blockHash === blockHash)
      .sortBy(_.txOrder)
      .map(tx => (tx.hash, tx.blockHash, tx.timestamp, tx.txOrder))
  }

  private val getTxHashesByBlockHashWithPaginationQuery = Compiled {
    (blockHash: Rep[BlockEntry.Hash], toDrop: ConstColumn[Long], limit: ConstColumn[Long]) =>
      TransactionSchema.table
        .filter(_.blockHash === blockHash)
        .sortBy(_.txOrder)
        .map(tx => (tx.hash, tx.blockHash, tx.timestamp, tx.txOrder))
        .drop(toDrop)
        .take(limit)
  }

  private val getTxNumberByAddressQuery = Compiled { (address: Rep[Address]) =>
    mainInputs
      .join(mainOutputs)
      .on(_.outputRefKey === _.key)
      .filter(_._2.address === address)
      .map { case (input, _) => input.txHash }
      .union(
        mainOutputs
          .filter(_.address === address)
          .map(out => out.txHash)
      )
      .length
  }

  def countAddressTransactionsSQL(address: Address): DBActionSR[Int] = {
    sql"""
    SELECT COUNT(*)
    FROM (
      (SELECT inputs.tx_hash
        FROM inputs
        JOIN outputs ON  outputs.main_chain = true AND inputs.output_ref_key = outputs.key AND outputs.address = $address
        WHERE inputs.main_chain = true)
    UNION
    SELECT tx_hash from outputs WHERE main_chain = true AND address = $address
    ) tx_hashes
    """.as[Int]
  }

  def countAddressTransactionsSQLNoJoin(address: Address): DBActionSR[Int] = {
    sql"""
    SELECT COUNT(*)
    FROM transaction_per_addresses
    WHERE main_chain = true AND address = $address
    """.as[Int]
  }

  val getTxHashesByAddressQuery = Compiled {
    (address: Rep[Address], toDrop: ConstColumn[Long], limit: ConstColumn[Long]) =>
      mainInputs
        .join(mainOutputs)
        .on(_.outputRefKey === _.key)
        .filter(_._2.address === address)
        .map { case (input, _) => (input.txHash, input.blockHash, input.timestamp, input.txOrder) }
        .union(
          mainOutputs
            .filter(_.address === address)
            .map(out => (out.txHash, out.blockHash, out.timestamp, out.txOrder))
        )
        .sortBy { case (_, _, timestamp, txOrder) => (timestamp.desc, txOrder) }
        .drop(toDrop)
        .take(limit)
  }

  def getTxHashesByAddressQuerySQL(
      address: Address,
      offset: Int,
      limit: Int): DBActionSR[(Transaction.Hash, BlockEntry.Hash, TimeStamp, Int)] = {
    sql"""
    (
      SELECT inputs.tx_hash, inputs.block_hash, inputs.block_timestamp, inputs.tx_order
      FROM inputs
      JOIN outputs ON outputs.main_chain = true AND inputs.output_ref_key = outputs.key AND outputs.address = $address
      WHERE inputs.main_chain = true
      UNION
      SELECT tx_hash, block_hash, block_timestamp, tx_order from outputs
      WHERE main_chain = true AND address = $address
    )
    ORDER BY block_timestamp DESC, tx_order
    LIMIT $limit
    OFFSET $offset
    """.as
  }

  def getTxHashesByAddressQuerySQLNoJoin(
      address: Address,
      offset: Int,
      limit: Int): DBActionSR[(Transaction.Hash, BlockEntry.Hash, TimeStamp, Int)] = {
    sql"""
      SELECT hash, block_hash, block_timestamp, tx_order
      FROM transaction_per_addresses
      WHERE main_chain = true AND address = $address
      ORDER BY block_timestamp DESC, tx_order
      LIMIT $limit
      OFFSET $offset
    """.as
  }

  def getTransactionsByBlockHash(blockHash: BlockEntry.Hash): DBActionR[Seq[Transaction]] = {
    for {
      txHashesTs <- getTxHashesByBlockHashQuery(blockHash).result
      txs        <- getTransactions(txHashesTs)
    } yield txs
  }

  def getTransactionsByBlockHashWithPagination(
      blockHash: BlockEntry.Hash,
      pagination: Pagination): DBActionR[Seq[Transaction]] = {
    val offset = pagination.offset.toLong
    val limit  = pagination.limit.toLong
    val toDrop = offset * limit
    for {
      txHashesTs <- getTxHashesByBlockHashWithPaginationQuery((blockHash, toDrop, limit)).result
      txs        <- getTransactions(txHashesTs)
    } yield txs
  }

  def getTransactionsByAddress(address: Address,
                               pagination: Pagination): DBActionR[Seq[Transaction]] = {
    val offset = pagination.offset.toLong
    val limit  = pagination.limit.toLong
    val toDrop = offset * limit
    for {
      txHashesTs <- getTxHashesByAddressQuery((address, toDrop, limit)).result
      txs        <- getTransactions(txHashesTs)
    } yield txs
  }

  def getTransactionsByAddressSQL(address: Address,
                                  pagination: Pagination): DBActionR[Seq[Transaction]] = {
    val offset = pagination.offset
    val limit  = pagination.limit
    val toDrop = offset * limit
    for {
      txHashesTs <- getTxHashesByAddressQuerySQLNoJoin(address, toDrop, limit)
      txs        <- getTransactionsSQL(txHashesTs)
    } yield txs
  }

  def getTransactions(txHashesTs: Seq[(Transaction.Hash, BlockEntry.Hash, TimeStamp, Int)])
    : DBActionR[Seq[Transaction]] = {
    val txHashes = txHashesTs.map(_._1)
    for {
      inputs  <- inputsFromTxs(txHashes).result
      outputs <- outputsFromTxs(txHashes).result
      gases   <- gasFromTxs(txHashes).result
    } yield {
      buildTransaction(txHashesTs, inputs, outputs, gases)
    }
  }

  def getTransactionsSQL(txHashesTs: Seq[(Transaction.Hash, BlockEntry.Hash, TimeStamp, Int)])
    : DBActionR[Seq[Transaction]] = {
    if (txHashesTs.nonEmpty) {
      val txHashes = txHashesTs.map(_._1)
      for {
        inputs  <- inputsFromTxsSQL(txHashes)
        outputs <- outputsFromTxsSQL(txHashes)
        gases   <- gasFromTxsSQL(txHashes)
      } yield {
        buildTransaction(txHashesTs, inputs, outputs, gases)
      }
    } else {
      DBIOAction.successful(Seq.empty)
    }
  }

  // format: off
  private def buildTransaction(
      txHashesTs: Seq[(Transaction.Hash, BlockEntry.Hash, TimeStamp, Int)],
      inputs: Seq[(Transaction.Hash, Int, Int, Hash, Option[String], Transaction.Hash, Address, U256)],
      outputs: Seq[(Transaction.Hash, Int, Int, Hash, U256, Address, Option[TimeStamp], Option[Transaction.Hash])],
      gases: Seq[(Transaction.Hash, Int, U256)]) = {
  // format: on
    val insByTx = inputs.groupBy(_._1).view.mapValues { values =>
      values
        .sortBy(_._2)
        .map {
          case (_, _, hint, key, unlockScript, txHashRef, address, amount) =>
            toApiInput((hint, key, unlockScript, txHashRef, address, amount))
        }
    }
    val ousByTx = outputs.groupBy(_._1).view.mapValues { values =>
      values
        .sortBy(_._2)
        .map {
          case (_, _, hint, key, amount, address, lockTime, spent) =>
            toApiOutput((hint, key, amount, address, lockTime, spent))
        }
    }
    val gasByTx = gases.groupBy(_._1).view.mapValues(_.map { case (_, s, g) => (s, g) })
    txHashesTs.map {
      case (tx, bh, ts, _) =>
        val ins                   = insByTx.getOrElse(tx, Seq.empty)
        val ous                   = ousByTx.getOrElse(tx, Seq.empty)
        val gas                   = gasByTx.getOrElse(tx, Seq.empty)
        val (gasAmount, gasPrice) = gas.headOption.getOrElse((0, U256.Zero))
        Transaction(tx, bh, ts, ins, ous, gasAmount, gasPrice)
    }
  }

  @SuppressWarnings(Array("org.wartremover.warts.PublicInference"))
  def gasFromTxs(txHashes: Seq[Transaction.Hash]) = {
    mainTransactions.filter(_.hash inSet txHashes).map(tx => (tx.hash, tx.gasAmount, tx.gasPrice))
  }

  def gasFromTxsSQL(
      txHashes: Seq[Transaction.Hash]): DBActionR[Seq[(Transaction.Hash, Int, U256)]] = {
    if (txHashes.nonEmpty) {
      val values = txHashes.map(hash => s"'\\x$hash'").mkString(",")
      sql"""
    SELECT hash, gas_amount, gas_price
    FROM transactions
    WHERE main_chain = true AND hash IN (#$values)
    """.as
    } else {
      DBIOAction.successful(Seq.empty)
    }
  }

  private def getKnownTransactionAction(txHash: Transaction.Hash,
                                        blockHash: BlockEntry.Hash,
                                        timestamp: TimeStamp,
                                        gasAmount: Int,
                                        gasPrice: U256): DBActionR[Transaction] =
    for {
      ins  <- getInputsQuery(txHash).result
      outs <- getOutputsQuery(txHash).result
    } yield {
      Transaction(txHash,
                  blockHash,
                  timestamp,
                  ins.map(toApiInput),
                  outs.map(toApiOutput),
                  gasAmount,
                  gasPrice)
    }

  def getBalanceQueryDEPRECATED(address: Address): DBActionSR[(U256, Option[TimeStamp])] = {
    sql"""
        SELECT outputs.amount, outputs.lock_time
        FROM outputs
        LEFT JOIN inputs
        ON outputs.key = inputs.output_ref_key
        WHERE outputs.main_chain = true
        AND outputs.address = $address
        AND inputs.block_hash IS NULL
      """.as[(U256, Option[TimeStamp])]
  }

<<<<<<< HEAD
=======
  def getBalanceQuery(address: Address): DBActionSR[(U256, Option[TimeStamp])] = {
    sql"""
      SELECT outputs.amount, outputs.lock_time
      FROM outputs
      LEFT JOIN inputs
      ON outputs.key = inputs.output_ref_key
      AND inputs.main_chain = true
      WHERE outputs.spent_finalized IS NULL
      AND outputs.address = $address
      AND outputs.main_chain = true
      AND inputs.block_hash IS NULL;
    """.as[(U256, Option[TimeStamp])]
  }

>>>>>>> a9eaf007
  private def sumBalance(outputs: Seq[(U256, Option[TimeStamp])]): (U256, U256) = {
    val now = TimeStamp.now()
    outputs.foldLeft((U256.Zero, U256.Zero)) {
      case ((total, locked), (amount, lockTime)) =>
        val newTotal = total.addUnsafe(amount)
        val newLocked = if (lockTime.forall(_.isBefore(now))) {
          locked
        } else {
          locked.addUnsafe(amount)
        }
        (newTotal, newLocked)
    }
  }

  def getBalanceActionDEPRECATED(address: Address): DBActionR[(U256, U256)] = {
    getBalanceQueryDEPRECATED(address).map(sumBalance)
  }

  def getBalanceAction(address: Address): DBActionR[(U256, U256)] =
    getBalanceUntilLockTime(
      address  = address,
      lockTime = TimeStamp.now()
    )

  def getBalanceUntilLockTime(address: Address, lockTime: TimeStamp): DBActionR[(U256, U256)] =
    sql"""
      SELECT sum(outputs.amount),
             sum(CASE
                     WHEN outputs.lock_time is NULL or outputs.lock_time < ${lockTime.millis} THEN 0
                     ELSE outputs.amount
                 END)
      FROM outputs
               LEFT JOIN inputs
                         ON outputs.key = inputs.output_ref_key
                             AND inputs.main_chain = true
                             AND outputs.main_chain = true
      WHERE outputs.spent_finalized IS NULL
        AND outputs.address = $address
        AND inputs.block_hash IS NULL;
    """.as[(U256, U256)].exactlyOne

  // switch logger.trace when we can disable debugging mode
  protected def debugShow(query: slickProfile.ProfileAction[_, _, _]) = {
    print(s"${query.statements.mkString}\n")
  }
}<|MERGE_RESOLUTION|>--- conflicted
+++ resolved
@@ -378,23 +378,6 @@
       """.as[(U256, Option[TimeStamp])]
   }
 
-<<<<<<< HEAD
-=======
-  def getBalanceQuery(address: Address): DBActionSR[(U256, Option[TimeStamp])] = {
-    sql"""
-      SELECT outputs.amount, outputs.lock_time
-      FROM outputs
-      LEFT JOIN inputs
-      ON outputs.key = inputs.output_ref_key
-      AND inputs.main_chain = true
-      WHERE outputs.spent_finalized IS NULL
-      AND outputs.address = $address
-      AND outputs.main_chain = true
-      AND inputs.block_hash IS NULL;
-    """.as[(U256, Option[TimeStamp])]
-  }
-
->>>>>>> a9eaf007
   private def sumBalance(outputs: Seq[(U256, Option[TimeStamp])]): (U256, U256) = {
     val now = TimeStamp.now()
     outputs.foldLeft((U256.Zero, U256.Zero)) {
@@ -430,9 +413,9 @@
                LEFT JOIN inputs
                          ON outputs.key = inputs.output_ref_key
                              AND inputs.main_chain = true
-                             AND outputs.main_chain = true
       WHERE outputs.spent_finalized IS NULL
         AND outputs.address = $address
+        AND outputs.main_chain = true
         AND inputs.block_hash IS NULL;
     """.as[(U256, U256)].exactlyOne
 
