// Copyright 2018 The Alephium Authors
// This file is part of the alephium project.
//
// The library is free software: you can redistribute it and/or modify
// it under the terms of the GNU Lesser General Public License as published by
// the Free Software Foundation, either version 3 of the License, or
// (at your option) any later version.
//
// The library is distributed in the hope that it will be useful,
// but WITHOUT ANY WARRANTY; without even the implied warranty of
// MERCHANTABILITY or FITNESS FOR A PARTICULAR PURPOSE. See the
// GNU Lesser General Public License for more details.
//
// You should have received a copy of the GNU Lesser General Public License
// along with the library. If not, see <http://www.gnu.org/licenses/>.

package org.alephium.explorer.util

import java.math.BigInteger

import scala.collection.immutable.ArraySeq

<<<<<<< HEAD
import org.alephium.explorer.api.model.{Input, Output}
import org.alephium.protocol.model.{Address, AddressLike}
import org.alephium.protocol.vm.LockupScript
import org.alephium.util.U256

object UtxoUtil {
  def amountForAddressInInputs(address: AddressLike, inputs: ArraySeq[Input]): Option[U256] = {
    inputs
      .filter(input =>
        input.address.map(addressRef => addressEqual(addressRef, address)).getOrElse(false)
      )
      .map(_.attoAlphAmount)
      .collect { case Some(amount) => amount }
      .foldLeft(Option(U256.Zero)) { case (acc, amount) => acc.flatMap(_.add(amount)) }
  }

  def addressEqual(address: Address, addressLike: AddressLike): Boolean = {
    addressLike.lockupScriptResult match {
      case LockupScript.CompleteLockupScript(_) =>
        addressLike.toBase58 == address.toBase58
      case LockupScript.HalfDecodedP2PK(_) =>
        addressLike.toBase58 == address.toBase58.takeWhile(_ != ':')
    }
  }

  def amountForAddressInOutputs(address: AddressLike, outputs: ArraySeq[Output]): Option[U256] = {
    outputs
      .filter(output => addressEqual(output.address, address))
      .map(_.attoAlphAmount)
      .foldLeft(Option(U256.Zero)) { case (acc, amount) => acc.flatMap(_.add(amount)) }
  }
=======
import org.alephium.explorer.api.model.{Input, Output, Token}
import org.alephium.protocol.model.{Address, TokenId}
import org.alephium.util.U256

object UtxoUtil {

  def amountForAddressInInputs(address: Address, inputs: ArraySeq[Input]): Option[U256] =
    sumAmounts(
      inputs
        .filter(_.address.contains(address))
        .map(_.attoAlphAmount)
        .collect { case Some(amount) => amount }
    )

  def amountForAddressInOutputs(address: Address, outputs: ArraySeq[Output]): Option[U256] =
    sumAmounts(
      outputs
        .filter(_.address == address)
        .map(_.attoAlphAmount)
    )

  def tokenAmountForAddressInInputs(
      address: Address,
      inputs: ArraySeq[Input]
  ): Map[TokenId, Option[U256]] =
    sumTokensById(
      inputs
        .filter(_.address.contains(address))
        .flatMap(_.tokens)
        .flatten
    )

  def tokenAmountForAddressInOutputs(
      address: Address,
      outputs: ArraySeq[Output]
  ): Map[TokenId, Option[U256]] =
    sumTokensById(
      outputs
        .filter(_.address == address)
        .flatMap(_.tokens)
        .flatten
    )
>>>>>>> 70ecc3a5

  def deltaAmountForAddress(
      address: AddressLike,
      inputs: ArraySeq[Input],
      outputs: ArraySeq[Output]
  ): Option[BigInteger] = {
    for {
      in  <- amountForAddressInInputs(address, inputs)
      out <- amountForAddressInOutputs(address, outputs)
    } yield {
      out.v.subtract(in.v)
    }
  }

  def deltaTokenAmountForAddress(
      address: Address,
      inputs: ArraySeq[Input],
      outputs: ArraySeq[Output]
  ): Map[TokenId, BigInteger] = {
    val in  = tokenAmountForAddressInInputs(address, inputs)
    val out = tokenAmountForAddressInOutputs(address, outputs)

    (in.keySet ++ out.keySet).foldLeft(Map.empty[TokenId, BigInteger]) { case (acc, token) =>
      val i = in.get(token).flatten.getOrElse(U256.Zero)
      val o = out.get(token).flatten.getOrElse(U256.Zero)

      val delta = o.v.subtract(i.v)
      if (delta == BigInteger.ZERO) {
        acc
      } else {
        acc + (token -> delta)
      }
    }
  }

  def sumAmounts(amounts: Iterable[U256]): Option[U256] =
    amounts.foldLeft(Option(U256.Zero)) { case (acc, amount) => acc.flatMap(_.add(amount)) }

  def sumTokensById(tokens: Iterable[Token]): Map[TokenId, Option[U256]] =
    tokens
      .groupBy(_.id)
      .map { case (id, grouped) =>
        (
          id,
          sumAmounts(grouped.map(_.amount))
        )
      }

  @SuppressWarnings(Array("org.wartremover.warts.OptionPartial"))
  def fromAddresses(inputs: ArraySeq[Input]): ArraySeq[Address] = {
    inputs.collect { case input if input.address.isDefined => input.address.get }.distinct
  }

  @SuppressWarnings(Array("org.wartremover.warts.OptionPartial"))
  def fromTokenAddresses(token: TokenId, inputs: ArraySeq[Input]): ArraySeq[Address] = {
    inputs.collect {
      case input if input.address.isDefined && input.tokens.exists(_.exists(_.id == token)) =>
        input.address.get
    }.distinct
  }

  def toAddressesWithoutChangeAddresses(
      outputs: ArraySeq[Output],
      changeAddresses: ArraySeq[Address]
  ): ArraySeq[Address] = {
    outputs.collect {
      case output if !changeAddresses.contains(output.address) => output.address
    }.distinct
  }

  def toTokenAddressesWithoutChangeAddresses(
      token: TokenId,
      outputs: ArraySeq[Output],
      changeAddresses: ArraySeq[Address]
  ): ArraySeq[Address] = {
    outputs.collect {
      case output
          if !changeAddresses
            .contains(output.address) && output.tokens.exists(_.exists(_.id == token)) =>
        output.address
    }.distinct
  }
}<|MERGE_RESOLUTION|>--- conflicted
+++ resolved
@@ -20,22 +20,12 @@
 
 import scala.collection.immutable.ArraySeq
 
-<<<<<<< HEAD
-import org.alephium.explorer.api.model.{Input, Output}
-import org.alephium.protocol.model.{Address, AddressLike}
+import org.alephium.explorer.api.model.{Input, Output, Token}
+import org.alephium.protocol.model.{Address, AddressLike, TokenId}
 import org.alephium.protocol.vm.LockupScript
 import org.alephium.util.U256
 
 object UtxoUtil {
-  def amountForAddressInInputs(address: AddressLike, inputs: ArraySeq[Input]): Option[U256] = {
-    inputs
-      .filter(input =>
-        input.address.map(addressRef => addressEqual(addressRef, address)).getOrElse(false)
-      )
-      .map(_.attoAlphAmount)
-      .collect { case Some(amount) => amount }
-      .foldLeft(Option(U256.Zero)) { case (acc, amount) => acc.flatMap(_.add(amount)) }
-  }
 
   def addressEqual(address: Address, addressLike: AddressLike): Boolean = {
     addressLike.lockupScriptResult match {
@@ -46,56 +36,42 @@
     }
   }
 
-  def amountForAddressInOutputs(address: AddressLike, outputs: ArraySeq[Output]): Option[U256] = {
-    outputs
-      .filter(output => addressEqual(output.address, address))
-      .map(_.attoAlphAmount)
-      .foldLeft(Option(U256.Zero)) { case (acc, amount) => acc.flatMap(_.add(amount)) }
-  }
-=======
-import org.alephium.explorer.api.model.{Input, Output, Token}
-import org.alephium.protocol.model.{Address, TokenId}
-import org.alephium.util.U256
-
-object UtxoUtil {
-
-  def amountForAddressInInputs(address: Address, inputs: ArraySeq[Input]): Option[U256] =
+  def amountForAddressInInputs(address: AddressLike, inputs: ArraySeq[Input]): Option[U256] =
     sumAmounts(
       inputs
-        .filter(_.address.contains(address))
+        .filter(_.address.exists(a => addressEqual(a, address)))
         .map(_.attoAlphAmount)
         .collect { case Some(amount) => amount }
     )
 
-  def amountForAddressInOutputs(address: Address, outputs: ArraySeq[Output]): Option[U256] =
+  def amountForAddressInOutputs(address: AddressLike, outputs: ArraySeq[Output]): Option[U256] =
     sumAmounts(
       outputs
-        .filter(_.address == address)
+        .filter(o => addressEqual(o.address, address))
         .map(_.attoAlphAmount)
     )
 
   def tokenAmountForAddressInInputs(
-      address: Address,
+      address: AddressLike,
       inputs: ArraySeq[Input]
   ): Map[TokenId, Option[U256]] =
     sumTokensById(
       inputs
-        .filter(_.address.contains(address))
+        .filter(_.address.exists(a => addressEqual(a, address)))
         .flatMap(_.tokens)
         .flatten
     )
 
   def tokenAmountForAddressInOutputs(
-      address: Address,
+      address: AddressLike,
       outputs: ArraySeq[Output]
   ): Map[TokenId, Option[U256]] =
     sumTokensById(
       outputs
-        .filter(_.address == address)
+        .filter(o => addressEqual(o.address, address))
         .flatMap(_.tokens)
         .flatten
     )
->>>>>>> 70ecc3a5
 
   def deltaAmountForAddress(
       address: AddressLike,
@@ -111,7 +87,7 @@
   }
 
   def deltaTokenAmountForAddress(
-      address: Address,
+      address: AddressLike,
       inputs: ArraySeq[Input],
       outputs: ArraySeq[Output]
   ): Map[TokenId, BigInteger] = {
