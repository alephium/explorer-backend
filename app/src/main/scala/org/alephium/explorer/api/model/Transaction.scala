// Copyright 2018 The Alephium Authors
// This file is part of the alephium project.
//
// The library is free software: you can redistribute it and/or modify
// it under the terms of the GNU Lesser General Public License as published by
// the Free Software Foundation, either version 3 of the License, or
// (at your option) any later version.
//
// The library is distributed in the hope that it will be useful,
// but WITHOUT ANY WARRANTY; without even the implied warranty of
// MERCHANTABILITY or FITNESS FOR A PARTICULAR PURPOSE. See the
// GNU Lesser General Public License for more details.
//
// You should have received a copy of the GNU Lesser General Public License
// along with the library. If not, see <http://www.gnu.org/licenses/>.

package org.alephium.explorer.api.model

import java.time.Instant

import scala.collection.immutable.ArraySeq

import akka.util.ByteString
import sttp.tapir.Schema

import org.alephium.api.TapirSchemas._
import org.alephium.api.UtilJson._
import org.alephium.explorer.api.Json._
import org.alephium.explorer.util.UtxoUtil
import org.alephium.json.Json._
import org.alephium.protocol.ALPH
<<<<<<< HEAD
import org.alephium.protocol.model.{BlockHash, TransactionId}
import org.alephium.protocol.model.AddressLike
=======
import org.alephium.protocol.model.{BlockHash, TokenId, TransactionId}
import org.alephium.protocol.model.Address
>>>>>>> 70ecc3a5
import org.alephium.util.{TimeStamp, U256}
import org.alephium.util.AVector

final case class Transaction(
    hash: TransactionId,
    blockHash: BlockHash,
    timestamp: TimeStamp,
    inputs: ArraySeq[Input],
    outputs: ArraySeq[Output],
    version: Byte,
    networkId: Byte,
    scriptOpt: Option[String],
    gasAmount: Int,
    gasPrice: U256,
    scriptExecutionOk: Boolean,
    inputSignatures: ArraySeq[ByteString],
    scriptSignatures: ArraySeq[ByteString],
    coinbase: Boolean
) {
<<<<<<< HEAD
  def toCsv(address: AddressLike): String = {
    val dateTime         = Instant.ofEpochMilli(timestamp.millis)
    val fromAddresses    = UtxoUtil.fromAddresses(inputs)
    val fromAddressesStr = fromAddresses.mkString("-")
=======
  def toCsv(address: Address, metadata: Map[TokenId, FungibleTokenMetadata]): String = {
    val dateTime      = Instant.ofEpochMilli(timestamp.millis)
    val fromAddresses = UtxoUtil.fromAddresses(inputs)
>>>>>>> 70ecc3a5
    val toAddresses =
      UtxoUtil.toAddressesWithoutChangeAddresses(outputs, fromAddresses)
    val deltaAmount = UtxoUtil.deltaAmountForAddress(address, inputs, outputs)
    val amountHint = deltaAmount
      .map(delta =>
        new java.math.BigDecimal(delta).divide(new java.math.BigDecimal(ALPH.oneAlph.v))
      )
      .map(_.toString)
      .getOrElse("")

    val tokenEntries = UtxoUtil
      .deltaTokenAmountForAddress(address, inputs, outputs)
      .map { case (token, delta) =>
        val metadataOpt      = metadata.get(token)
        val asset            = metadataOpt.map(_.symbol).getOrElse(token.toHexString)
        val tokenFromAddress = UtxoUtil.fromTokenAddresses(token, inputs)
        val tokenToAddress =
          UtxoUtil.toTokenAddressesWithoutChangeAddresses(token, outputs, tokenFromAddress)
        val deltaHint = metadataOpt
          .map { metadata =>
            new java.math.BigDecimal(delta)
              .divide(new java.math.BigDecimal(10).pow(metadata.decimals.toIntUnsafe))
          }
          .map(_.toString)
          .getOrElse(delta.toString)
        // scalastyle:off
        Transaction.csvValue(dateTime, deltaHint, asset, hash, tokenFromAddress, tokenToAddress)
      // scalastyle:on
      }
      .mkString

    Transaction.csvValue(dateTime, amountHint, "ALPH", hash, fromAddresses, toAddresses) ++
      tokenEntries
  }

  def toProtocol(): org.alephium.api.model.Transaction = {
    val (inputContracts, inputAssets)    = inputs.partition(_.contractInput)
    val (fixedOutputs, generatedOutputs) = outputs.partition(_.fixedOutput)
    def unsigned: org.alephium.api.model.UnsignedTx = org.alephium.api.model.UnsignedTx(
      txId = hash,
      version = version,
      networkId = networkId,
      scriptOpt = scriptOpt.map(org.alephium.api.model.Script.apply),
      gasAmount = gasAmount,
      gasPrice = gasPrice,
      inputs = AVector.from(inputAssets.map(_.toProtocol())),
      fixedOutputs = AVector.from(fixedOutputs.flatMap(Output.toFixedAssetOutput))
    )
    org.alephium.api.model.Transaction(
      unsigned = unsigned,
      scriptExecutionOk = scriptExecutionOk,
      contractInputs = AVector.from(inputContracts.map(_.outputRef.toProtocol())),
      generatedOutputs = AVector.from(generatedOutputs.flatMap(Output.toProtocol)),
      inputSignatures = AVector.from(inputSignatures),
      scriptSignatures = AVector.from(scriptSignatures)
    )
  }
}

object Transaction {
  implicit val txRW: ReadWriter[Transaction] = macroRW

  val csvHeader: String =
    "Date,Amount,Currency,TxHash,FromAddresses,ToAddresses\n"

  def csvValue(
      dateTime: Instant,
      amount: String,
      currency: String,
      hash: TransactionId,
      fromAddresses: ArraySeq[Address],
      toAddresses: ArraySeq[Address]
  ): String = {
    s"$dateTime,$amount,$currency,${hash.toHexString},${fromAddresses.mkString("-")},${toAddresses.mkString("-")}\n"
  }

  implicit val schema: Schema[Transaction] = Schema.derived[Transaction]
}<|MERGE_RESOLUTION|>--- conflicted
+++ resolved
@@ -29,13 +29,7 @@
 import org.alephium.explorer.util.UtxoUtil
 import org.alephium.json.Json._
 import org.alephium.protocol.ALPH
-<<<<<<< HEAD
-import org.alephium.protocol.model.{BlockHash, TransactionId}
-import org.alephium.protocol.model.AddressLike
-=======
-import org.alephium.protocol.model.{BlockHash, TokenId, TransactionId}
-import org.alephium.protocol.model.Address
->>>>>>> 70ecc3a5
+import org.alephium.protocol.model.{Address, AddressLike, BlockHash, TokenId, TransactionId}
 import org.alephium.util.{TimeStamp, U256}
 import org.alephium.util.AVector
 
@@ -55,16 +49,9 @@
     scriptSignatures: ArraySeq[ByteString],
     coinbase: Boolean
 ) {
-<<<<<<< HEAD
-  def toCsv(address: AddressLike): String = {
-    val dateTime         = Instant.ofEpochMilli(timestamp.millis)
-    val fromAddresses    = UtxoUtil.fromAddresses(inputs)
-    val fromAddressesStr = fromAddresses.mkString("-")
-=======
-  def toCsv(address: Address, metadata: Map[TokenId, FungibleTokenMetadata]): String = {
+  def toCsv(address: AddressLike, metadata: Map[TokenId, FungibleTokenMetadata]): String = {
     val dateTime      = Instant.ofEpochMilli(timestamp.millis)
     val fromAddresses = UtxoUtil.fromAddresses(inputs)
->>>>>>> 70ecc3a5
     val toAddresses =
       UtxoUtil.toAddressesWithoutChangeAddresses(outputs, fromAddresses)
     val deltaAmount = UtxoUtil.deltaAmountForAddress(address, inputs, outputs)
