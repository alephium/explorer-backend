// Copyright 2018 The Alephium Authors
// This file is part of the alephium project.
//
// The library is free software: you can redistribute it and/or modify
// it under the terms of the GNU Lesser General Public License as published by
// the Free Software Foundation, either version 3 of the License, or
// (at your option) any later version.
//
// The library is distributed in the hope that it will be useful,
// but WITHOUT ANY WARRANTY; without even the implied warranty of
// MERCHANTABILITY or FITNESS FOR A PARTICULAR PURPOSE. See the
// GNU Lesser General Public License for more details.
//
// You should have received a copy of the GNU Lesser General Public License
// along with the library. If not, see <http://www.gnu.org/licenses/>.

package org.alephium.explorer.api.model

import org.alephium.api.UtilJson._
import org.alephium.explorer.{AlephiumSpec, Generators}
import org.alephium.json.Json._

class ApiModelSpec() extends AlephiumSpec with Generators {

  def check[T: Reader: Writer](data: T, jsonRaw: String) = {
    write(data) is jsonRaw.filterNot(_.isWhitespace)
    read[T](jsonRaw) is data
  }

  "IntervalType" in {
    check[IntervalType](IntervalType.Hourly, s""""hourly"""")
    check[IntervalType](IntervalType.Daily, s""""daily"""")
  }

  "Transaction" in {
    forAll(transactionGen) { tx =>
      val expected = s"""
       |{
       |  "hash": "${tx.hash.value.toHexString}",
       |  "blockHash": "${tx.blockHash}",
       |  "timestamp": ${tx.timestamp.millis},
       |  "inputs": [],
       |  "outputs": [],
       |  "gasAmount": ${tx.gasAmount},
       |  "gasPrice": "${tx.gasPrice}"
       |}""".stripMargin
      check(tx, expected)
    }
  }

  "ConfirmedTransaction" in {
    forAll(transactionGen) { tx =>
      val expected = s"""
       |{
       |  "type": "Confirmed",
       |  "hash": "${tx.hash.value.toHexString}",
       |  "blockHash": "${tx.blockHash}",
       |  "timestamp": ${tx.timestamp.millis},
       |  "inputs": [],
       |  "outputs": [],
       |  "gasAmount": ${tx.gasAmount},
       |  "gasPrice": "${tx.gasPrice}"
       |}""".stripMargin
      check(ConfirmedTransaction.from(tx), expected)
    }
  }

  "Output.Ref" in {
    forAll(outputRefGen) { outputRef =>
      val expected = s"""
     |{
     |  "hint": ${outputRef.hint},
     |  "key": "${outputRef.key.toHexString}"
     |}""".stripMargin
      check(outputRef, expected)
    }
  }

<<<<<<< HEAD
  it should "Token" in {
    forAll(tokenGen) { token =>
=======
  "Output" in {
    forAll(outputGen) { output =>
>>>>>>> 6bfbe79c
      val expected = s"""
     |{
     |  "id": "${token.id.toHexString}",
     |  "amount": "${token.amount}"
     |}""".stripMargin
      check(token, expected)
    }
  }

  it should "AsetOutput" in {
    forAll(assetOutputGen) { output =>
      val expected = s"""
     |{
     |  "type": "AssetOutput",
     |  "hint": ${output.hint},
     |  "key": "${output.key.toHexString}",
     |  "attoAlphAmount": "${output.attoAlphAmount}",
     |  "address": "${output.address}"
     |  ${output.tokens.map(tokens => s""","tokens": ${write(tokens)}""").getOrElse("")}
     |  ${output.lockTime.map(lockTime => s""","lockTime": ${lockTime.millis}""").getOrElse("")}
     |  ${output.message.map(message => s""","message":${write(message)}""")
                          .getOrElse("")}
     |  ${output.spent.map(spent       => s""","spent": "${spent.value.toHexString}"""").getOrElse("")}
     |}""".stripMargin
      check(output, expected)
    }
  }

  it should "ContractOutputGen" in {
    forAll(contractOutputGen) { output =>
      val expected = s"""
     |{
     |  "type": "ContractOutput",
     |  "hint": ${output.hint},
     |  "key": "${output.key.toHexString}",
     |  "attoAlphAmount": "${output.attoAlphAmount}",
     |  "address": "${output.address}"
     |  ${output.tokens.map(tokens => s""","tokens": ${write(tokens)}""").getOrElse("")}
     |  ${output.spent.map(spent => s""","spent": "${spent.value.toHexString}"""").getOrElse("")}
     |}""".stripMargin
      check(output, expected)
    }
  }

  "Input" in {
    forAll(inputGen) { input =>
      val expected = s"""
     |{
     |  "outputRef": ${write(input.outputRef)},
     |  ${input.unlockScript.map(script => s""""unlockScript": "${script}",""").getOrElse("")}
     |  "txHashRef": "${input.txHashRef.value.toHexString}",
     |  "address": "${input.address}",
     |  "attoAlphAmount": "${input.attoAlphAmount}"
     |}""".stripMargin
      check(input, expected)
    }
  }

  "UInput" in {
    forAll(uinputGen) { uinput =>
      val expected = uinput.unlockScript match {
        case None =>
          s"""
          |{
          |  "outputRef": ${write(uinput.outputRef)}
          |}""".stripMargin
        case Some(unlockScript) =>
          s"""
          |{
          |  "outputRef": ${write(uinput.outputRef)},
          |  "unlockScript": "${unlockScript}"
          |}""".stripMargin
      }
      check(uinput, expected)
    }
  }

  "UnconfirmedTx" in {
    forAll(utransactionGen) { utx =>
      val expected = s"""
     |{
     |  "type": "Unconfirmed",
     |  "hash": "${utx.hash.value.toHexString}",
     |  "chainFrom": ${utx.chainFrom.value},
     |  "chainTo": ${utx.chainTo.value},
     |  "inputs": ${write(utx.inputs)},
     |  "outputs": ${write(utx.outputs)},
     |  "gasAmount": ${utx.gasAmount},
     |  "gasPrice": "${utx.gasPrice}"
     |}""".stripMargin
      check(utx, expected)
    }
  }

  "ExplorerInfo" in {
    val expected = s"""
     |{
     |  "releaseVersion": "1.2.3",
     |  "commit": "b96f64ff"
     |}""".stripMargin
    check(ExplorerInfo("1.2.3", "b96f64ff"), expected)
  }
}<|MERGE_RESOLUTION|>--- conflicted
+++ resolved
@@ -76,13 +76,8 @@
     }
   }
 
-<<<<<<< HEAD
-  it should "Token" in {
+  "Token" in {
     forAll(tokenGen) { token =>
-=======
-  "Output" in {
-    forAll(outputGen) { output =>
->>>>>>> 6bfbe79c
       val expected = s"""
      |{
      |  "id": "${token.id.toHexString}",
@@ -92,7 +87,7 @@
     }
   }
 
-  it should "AsetOutput" in {
+  "AsetOutput" in {
     forAll(assetOutputGen) { output =>
       val expected = s"""
      |{
@@ -111,7 +106,7 @@
     }
   }
 
-  it should "ContractOutputGen" in {
+  "ContractOutputGen" in {
     forAll(contractOutputGen) { output =>
       val expected = s"""
      |{
