--- conflicted
+++ resolved
@@ -71,14 +71,8 @@
       forAll(transactionGen) { tx =>
         // No inputs or outputs so no addresses nor amounts
         val expected =
-<<<<<<< HEAD
-          s"${tx.hash.toHexString},${tx.blockHash.toHexString},${tx.timestamp.millis},${Instant
-              .ofEpochMilli(tx.timestamp.millis)},,${tx.outputs.map(_.address).mkString("-")},0,0\n"
-        tx.toCsv(addressLikeGen.sample.get)
-=======
           s"${Instant.ofEpochMilli(tx.timestamp.millis)},0,ALPH,${tx.hash.toHexString},,${tx.outputs.map(_.address).mkString("-")}\n"
-        tx.toCsv(addressGen.sample.get, Map.empty)
->>>>>>> 70ecc3a5
+        tx.toCsv(addressLikeGen.sample.get, Map.empty)
         expected
       }
 
@@ -152,11 +146,7 @@
       val expected =
         s"2021-11-08T13:59:33Z,-2,ALPH,798e9e137aec7c2d59d9655b4ffa640f301f628bf7c365083bb255f6aa5f89ef,1AujpupFP4KWeZvqA7itsHY9cLJmx4qTzojVZrg8W9y9n,14PqtYSSbwpUi2RJKUvv9yUwGafd6yHbEcke7ionuiE7w-22fnZLkZJUSyhXgboirmJktWkEBRk1pV8L6gfpc53hvVM\n"
 
-<<<<<<< HEAD
-      transaction.toCsv(addressLike) is expected
-=======
-      transaction.toCsv(address, Map.empty) is expected
->>>>>>> 70ecc3a5
+      transaction.toCsv(addressLike, Map.empty) is expected
     }
   }
 
