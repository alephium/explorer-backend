--- conflicted
+++ resolved
@@ -150,26 +150,7 @@
   }
 
   "respect the max number of addresses" in {
-<<<<<<< HEAD
-    forAll(addressGen) {
-      case (address) =>
-        val size = groupSetting.groupNum * 20
-
-        val jsonOk = s"[${ArraySeq.fill(size)(s""""$address"""").mkString(",")}]"
-        Post(s"/addresses-active", Some(jsonOk)) check { response =>
-          response.code is StatusCode.Ok
-        }
-
-        val jsonFail = s"[${ArraySeq.fill(size + 1)(s""""$address"""").mkString(",")}]"
-        Post(s"/addresses-active", Some(jsonFail)) check { response =>
-          response.code is StatusCode.BadRequest
-          response.as[ApiError.BadRequest] is ApiError.BadRequest(
-            s"Invalid value for: body (expected size of value to be less than or equal to $size, but got ${size + 1})")
-        }
-    }
-=======
     forAll(addressGen)(respectMaxNumberOfAddresses("/addresses-active", _))
->>>>>>> 09b30e9e
   }
 
   "list unconfirmed transactions for a given address" in {
@@ -181,7 +162,6 @@
     }
   }
 
-<<<<<<< HEAD
   "/addresses/<address>/export-transactions/" should {
     "handle both json and csv format" in {
       forAll(addressGen, exportTypeGen) {
@@ -222,7 +202,9 @@
               response.code is StatusCode.BadRequest
           }
       }
-=======
+    }
+  }
+
   "getTransactionsByAddresses" should {
     "list transactions for an array of addresses" in {
       forAll(addressGen) { address =>
@@ -249,8 +231,7 @@
     Post(endpoint, Some(jsonFail)) check { response =>
       response.code is StatusCode.BadRequest
       response.as[ApiError.BadRequest] is ApiError.BadRequest(
-        s"Invalid value for: body (expected size of value to be less than or equal to $size, but was ${size + 1})")
->>>>>>> 09b30e9e
+        s"Invalid value for: body (expected size of value to be less than or equal to $size, but got ${size + 1})")
     }
   }
 }