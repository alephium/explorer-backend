--- conflicted
+++ resolved
@@ -373,7 +373,30 @@
     total is 2
   }
 
-<<<<<<< HEAD
+  "index 'txs_pk'" should {
+    "get used" when {
+      "accessing column hash" in {
+        forAll(Gen.listOf(transactionEntityGen())) { transactions =>
+          run(TransactionSchema.table.delete).futureValue
+          run(TransactionSchema.table ++= transactions).futureValue
+
+          transactions foreach { transaction =>
+            val query =
+              sql"""
+                   |SELECT *
+                   |FROM #${TransactionSchema.name}
+                   |where hash = ${transaction.hash}
+                   |""".stripMargin
+
+            val explain = run(query.explain()).futureValue.mkString("\n")
+
+            explain should include("Index Scan on txs_pk")
+          }
+        }
+      }
+    }
+  }
+
   "filterExistingAddresses & areAddressesActiveActionNonConcurrent" should {
     "return address that exist in DB" in {
       //generate two lists: Left to be persisted/existing & right as non-existing.
@@ -408,28 +431,6 @@
 
           //check the boolean query with the existing concurrent query
           run(TransactionQueries.areAddressesActiveAction(allAddresses)).futureValue is booleanExistingResult
-=======
-  "index 'txs_pk'" should {
-    "get used" when {
-      "accessing column hash" in {
-        forAll(Gen.listOf(transactionEntityGen())) { transactions =>
-          run(TransactionSchema.table.delete).futureValue
-          run(TransactionSchema.table ++= transactions).futureValue
-
-          transactions foreach { transaction =>
-            val query =
-              sql"""
-                   |SELECT *
-                   |FROM #${TransactionSchema.name}
-                   |where hash = ${transaction.hash}
-                   |""".stripMargin
-
-            val explain = run(query.explain()).futureValue.mkString("\n")
-
-            explain should include("Index Scan on txs_pk")
-          }
-        }
->>>>>>> c4efa9eb
       }
     }
   }
