// Copyright 2018 The Alephium Authors
// This file is part of the alephium project.
//
// The library is free software: you can redistribute it and/or modify
// it under the terms of the GNU Lesser General Public License as published by
// the Free Software Foundation, either version 3 of the License, or
// (at your option) any later version.
//
// The library is distributed in the hope that it will be useful,
// but WITHOUT ANY WARRANTY; without even the implied warranty of
// MERCHANTABILITY or FITNESS FOR A PARTICULAR PURPOSE. See the
// GNU Lesser General Public License for more details.
//
// You should have received a copy of the GNU Lesser General Public License
// along with the library. If not, see <http://www.gnu.org/licenses/>.

package org.alephium.explorer.persistence.queries

import scala.concurrent.ExecutionContext

import org.scalacheck.Gen
import org.scalatest.concurrent.ScalaFutures
import org.scalatest.time.{Minutes, Span}
import slick.jdbc.PostgresProfile.api._

import org.alephium.explorer.{AlephiumSpec, Generators}
import org.alephium.explorer.persistence.{DatabaseFixtureForEach, DBRunner}
import org.alephium.explorer.persistence.schema._

class BlockQueriesSpec
    extends AlephiumSpec
    with DatabaseFixtureForEach
    with DBRunner
    with Generators
    with ScalaFutures {

  implicit val executionContext: ExecutionContext = ExecutionContext.global
  override implicit val patienceConfig            = PatienceConfig(timeout = Span(1000, Minutes))

  "insert and ignore block_headers" in {

    forAll(Gen.listOf(updatedBlockHeaderGen())) { existingAndUpdates =>
      //fresh table
      run(BlockHeaderSchema.table.delete).futureValue

      val existing = existingAndUpdates.map(_._1) //existing blocks
      val ignored  = existingAndUpdates.map(_._2) //ignored blocks

      val query = BlockQueries.insertBlockHeaders(existing)

      //insert existing
      run(query).futureValue is existing.size
      run(BlockHeaderSchema.table.result).futureValue should contain allElementsOf existing

      //insert should ignore existing inputs
      run(BlockQueries.insertBlockHeaders(ignored)).futureValue is 0
      run(BlockHeaderSchema.table.result).futureValue should contain allElementsOf existing
    }
  }

  "insert deps, transactions, inputs, outputs, block_headers" in {

<<<<<<< HEAD
    forAll(Gen.listOf(genBlockEntityWithOptionalParent().map(_._1))) {
      case entities =>
        //clear all tables
        run(BlockHeaderSchema.table.delete).futureValue
        run(TransactionSchema.table.delete).futureValue
        run(InputSchema.table.delete).futureValue
        run(OutputSchema.table.delete).futureValue
        run(BlockDepsSchema.table.delete).futureValue

        //execute insert on blocks and expect all tables get inserted
        run(BlockQueries.insertBlockEntity(entities, groupNum)).futureValue is ()

        //check block_headers table
        val actualBlockHeaders = run(BlockHeaderSchema.table.result).futureValue
        val expectBlockHeaders = entities.map(_.toBlockHeader(groupNum))
        actualBlockHeaders should contain allElementsOf expectBlockHeaders

        //check transactions table
        val actualTransactions   = run(TransactionSchema.table.result).futureValue
        val expectedTransactions = entities.flatMap(_.transactions)
        actualTransactions should contain allElementsOf expectedTransactions

        //check inputs table
        val actualInputs   = run(InputSchema.table.result).futureValue
        val expectedInputs = entities.flatMap(_.inputs)
        actualInputs should contain allElementsOf expectedInputs

        ////check outputs table
        //val actualOutputs   = run(outputsTable.result).futureValue
        //val expectedOutputs = entities.flatMap(_.outputs)
        //actualOutputs should contain allElementsOf expectedOutputs

        //check block_deps table
        val actualDeps        = run(BlockDepsSchema.table.result).futureValue
        val expectedBlockDeps = entities.flatMap(_.toBlockDepEntities())
        actualDeps should contain allElementsOf expectedBlockDeps
=======
    forAll(Gen.listOf(genBlockEntityWithOptionalParent().map(_._1))) { entities =>
      //clear all tables
      run(BlockHeaderSchema.table.delete).futureValue
      run(TransactionSchema.table.delete).futureValue
      run(InputSchema.table.delete).futureValue
      run(OutputSchema.table.delete).futureValue
      run(BlockDepsSchema.table.delete).futureValue

      //execute insert on blocks and expect all tables get inserted
      run(BlockQueries.insertBlockEntity(entities, groupNum)).futureValue is entities.size

      //check block_headers table
      val actualBlockHeaders = run(BlockHeaderSchema.table.result).futureValue
      val expectBlockHeaders = entities.map(_.toBlockHeader(groupNum))
      actualBlockHeaders should contain allElementsOf expectBlockHeaders

      //check transactions table
      val actualTransactions   = run(TransactionSchema.table.result).futureValue
      val expectedTransactions = entities.flatMap(_.transactions)
      actualTransactions should contain allElementsOf expectedTransactions

      //check inputs table
      val actualInputs   = run(InputSchema.table.result).futureValue
      val expectedInputs = entities.flatMap(_.inputs)
      actualInputs should contain allElementsOf expectedInputs

      ////check outputs table
      //val actualOutputs   = run(outputsTable.result).futureValue
      //val expectedOutputs = entities.flatMap(_.outputs)
      //actualOutputs should contain allElementsOf expectedOutputs

      //check block_deps table
      val actualDeps        = run(BlockDepsSchema.table.result).futureValue
      val expectedBlockDeps = entities.flatMap(_.toBlockDepEntities())
      actualDeps should contain allElementsOf expectedBlockDeps
>>>>>>> 6bfbe79c

      //There is no need for testing updates here since updates are already
      //tested each table's individual test-cases.
    }
  }

  "getBlockHeaderAction" should {
    "search BlockHeader" when {
      "hash exists" in {
        forAll(blockHeaderGen) { expectedHeader =>
          //clear table
          run(BlockHeaderSchema.table.delete).futureValue
          //insert a block_header
          run(BlockHeaderSchema.table += expectedHeader).futureValue is 1
          //read the inserted block_header
          val actualHeader = run(BlockQueries.getBlockHeaderAction(expectedHeader.hash)).futureValue
          //read block_header should be the same as the inserted block_header
          actualHeader should contain(expectedHeader)
        }
      }

      "hash does not exist" in {
        //clear table
        run(BlockHeaderSchema.table.delete).futureValue

        forAll(blockEntryHashGen) { hash =>
          //table is empty
          run(BlockHeaderSchema.table.length.result).futureValue is 0
          //expect None
          run(BlockQueries.getBlockHeaderAction(hash)).futureValue is None
        }
      }
    }
  }
}<|MERGE_RESOLUTION|>--- conflicted
+++ resolved
@@ -60,44 +60,6 @@
 
   "insert deps, transactions, inputs, outputs, block_headers" in {
 
-<<<<<<< HEAD
-    forAll(Gen.listOf(genBlockEntityWithOptionalParent().map(_._1))) {
-      case entities =>
-        //clear all tables
-        run(BlockHeaderSchema.table.delete).futureValue
-        run(TransactionSchema.table.delete).futureValue
-        run(InputSchema.table.delete).futureValue
-        run(OutputSchema.table.delete).futureValue
-        run(BlockDepsSchema.table.delete).futureValue
-
-        //execute insert on blocks and expect all tables get inserted
-        run(BlockQueries.insertBlockEntity(entities, groupNum)).futureValue is ()
-
-        //check block_headers table
-        val actualBlockHeaders = run(BlockHeaderSchema.table.result).futureValue
-        val expectBlockHeaders = entities.map(_.toBlockHeader(groupNum))
-        actualBlockHeaders should contain allElementsOf expectBlockHeaders
-
-        //check transactions table
-        val actualTransactions   = run(TransactionSchema.table.result).futureValue
-        val expectedTransactions = entities.flatMap(_.transactions)
-        actualTransactions should contain allElementsOf expectedTransactions
-
-        //check inputs table
-        val actualInputs   = run(InputSchema.table.result).futureValue
-        val expectedInputs = entities.flatMap(_.inputs)
-        actualInputs should contain allElementsOf expectedInputs
-
-        ////check outputs table
-        //val actualOutputs   = run(outputsTable.result).futureValue
-        //val expectedOutputs = entities.flatMap(_.outputs)
-        //actualOutputs should contain allElementsOf expectedOutputs
-
-        //check block_deps table
-        val actualDeps        = run(BlockDepsSchema.table.result).futureValue
-        val expectedBlockDeps = entities.flatMap(_.toBlockDepEntities())
-        actualDeps should contain allElementsOf expectedBlockDeps
-=======
     forAll(Gen.listOf(genBlockEntityWithOptionalParent().map(_._1))) { entities =>
       //clear all tables
       run(BlockHeaderSchema.table.delete).futureValue
@@ -107,7 +69,7 @@
       run(BlockDepsSchema.table.delete).futureValue
 
       //execute insert on blocks and expect all tables get inserted
-      run(BlockQueries.insertBlockEntity(entities, groupNum)).futureValue is entities.size
+      run(BlockQueries.insertBlockEntity(entities, groupNum)).futureValue is ()
 
       //check block_headers table
       val actualBlockHeaders = run(BlockHeaderSchema.table.result).futureValue
@@ -133,7 +95,6 @@
       val actualDeps        = run(BlockDepsSchema.table.result).futureValue
       val expectedBlockDeps = entities.flatMap(_.toBlockDepEntities())
       actualDeps should contain allElementsOf expectedBlockDeps
->>>>>>> 6bfbe79c
 
       //There is no need for testing updates here since updates are already
       //tested each table's individual test-cases.
