// Copyright 2018 The Alephium Authors
// This file is part of the alephium project.
//
// The library is free software: you can redistribute it and/or modify
// it under the terms of the GNU Lesser General Public License as published by
// the Free Software Foundation, either version 3 of the License, or
// (at your option) any later version.
//
// The library is distributed in the hope that it will be useful,
// but WITHOUT ANY WARRANTY; without even the implied warranty of
// MERCHANTABILITY or FITNESS FOR A PARTICULAR PURPOSE. See the
// GNU Lesser General Public License for more details.
//
// You should have received a copy of the GNU Lesser General Public License
// along with the library. If not, see <http://www.gnu.org/licenses/>.

package org.alephium.explorer.service

import scala.collection.immutable.ArraySeq
import scala.concurrent.{ExecutionContext, Future}
import scala.concurrent.duration._

import akka.http.scaladsl.model.Uri
import org.scalatest.concurrent.{Eventually, ScalaFutures}
import org.scalatest.time.{Seconds, Span}

import org.alephium.api.model.{ChainInfo, ChainParams, HashesAtHeight, SelfClique}
import org.alephium.explorer.{AlephiumSpec, BlockHash, Generators, GroupSetting}
import org.alephium.explorer.api.model._
import org.alephium.explorer.cache.BlockCache
import org.alephium.explorer.persistence.DatabaseFixtureForEach
import org.alephium.explorer.persistence.dao.BlockDao
import org.alephium.explorer.persistence.model._
import org.alephium.explorer.util.Scheduler
import org.alephium.explorer.util.TestUtils._
import org.alephium.protocol.model.{ChainIndex, CliqueId, NetworkId}
import org.alephium.util.{AVector, Duration, Hex, Service, TimeStamp}

@SuppressWarnings(Array("org.wartremover.warts.Var", "org.wartremover.warts.DefaultArguments"))
class BlockFlowSyncServiceSpec
    extends AlephiumSpec
    with DatabaseFixtureForEach
    with Generators
    with ScalaFutures
    with Eventually {
  override implicit val patienceConfig = PatienceConfig(timeout = Span(50, Seconds))

<<<<<<< HEAD
  it should "fetch and build timestamp range" in new Fixture {
=======
  "build timestamp range" in new Fixture {

    BlockFlowSyncService.buildTimestampRange(t(0), t(5), s(1)) is
      Seq(r(0, 1), r(2, 3), r(4, 5))

    BlockFlowSyncService.buildTimestampRange(t(0), t(5), s(2)) is
      Seq(r(0, 2), r(3, 5))

    BlockFlowSyncService.buildTimestampRange(t(0), t(6), s(2)) is
      Seq(r(0, 2), r(3, 5), r(6, 6))

    BlockFlowSyncService.buildTimestampRange(t(0), t(7), s(2)) is
      Seq(r(0, 2), r(3, 5), r(6, 7))

    BlockFlowSyncService.buildTimestampRange(t(1), t(1), s(1)) is
      Seq.empty

    BlockFlowSyncService.buildTimestampRange(t(1), t(0), s(1)) is
      Seq.empty

    BlockFlowSyncService.buildTimestampRange(t(0), t(1), s(0)) is
      Seq.empty
  }

  "fetch and build timestamp range" in new Fixture {
>>>>>>> 201784a2

    def th(ts: TimeStamp, height: Int) = Future.successful(Option((ts, height)))

    BlockFlowSyncService
      .fetchAndBuildTimeStampRange(s(10), s(5), th(t(20), 5), th(t(40), 8))
      .futureValue is ((Seq(r(16, 26), r(27, 37), r(38, 41)), 3))

    BlockFlowSyncService
      .fetchAndBuildTimeStampRange(s(10), s(5), Future.successful(None), th(t(40), 8))
      .futureValue is ((Seq.empty, 0))

    BlockFlowSyncService
      .fetchAndBuildTimeStampRange(s(10), s(5), th(t(20), 5), Future.successful(None))
      .futureValue is ((Seq.empty, 0))
  }

  "start/sync/stop" in new Fixture {
    using(Scheduler("")) { implicit scheduler =>
      checkBlocks(Seq.empty)
      BlockFlowSyncService.start(Seq(""), 1.second)

      chainOToO = Seq(block0, block1, block2)
      eventually(checkMainChain(Seq(block0.hash, block1.hash, block2.hash)))

      checkLatestHeight(2)

      chainOToO = Seq(block0, block1, block3, block4)
      eventually(checkMainChain(Seq(block0.hash, block1.hash, block3.hash, block4.hash)))

      checkLatestHeight(3)

      chainOToO = Seq(block0, block1, block3, block4, block5, block7, block8, block14)
      eventually(
        checkMainChain(
          Seq(block0.hash,
              block1.hash,
              block3.hash,
              block4.hash,
              block5.hash,
              block7.hash,
              block8.hash,
              block14.hash)))

      checkLatestHeight(7)

      chainOToO = Seq(block0, block1, block3, block4, block5, block6, block10, block12)
      eventually(
        checkMainChain(
          Seq(block0.hash,
              block1.hash,
              block3.hash,
              block4.hash,
              block5.hash,
              block6.hash,
              block10.hash,
              block12.hash)))

      chainOToO = Seq(block0, block1, block3, block4, block5, block6, block9, block11, block13)
      eventually(checkMainChain(mainChain))

      checkLatestHeight(8)

      databaseConfig.db.close
    }
  }

  trait Fixture {

    def t(l: Long)            = TimeStamp.unsafe(l)
    def s(l: Long)            = Duration.ofMillisUnsafe(l)
    def r(l1: Long, l2: Long) = (t(l1), t(l2))

    implicit val executionContext: ExecutionContext = ExecutionContext.global

    def blockEntity(parent: Option[BlockEntity],
                    chainFrom: GroupIndex = GroupIndex.unsafe(0),
                    chainTo: GroupIndex   = GroupIndex.unsafe(0)): BlockEntity =
      blockEntityGen(chainFrom, chainTo, parent).sample.get

    //                    +---+                            +---+   +---+  +---+
    //                 +->+ 2 |                         +--> 9 +-->+ 11+->+ 13|
    //  +---+   +---+  |  ----+                  +---+  |  +---+   +---+  +---+
    //  | 0 +-->+ 1 +--+                      +->+ 6 +--+  +---+   +---+
    //  +---+   +---+  |  ----+  +---+  +---+ |  +---+  +--> 10+-->+ 12|
    //                 +->+ 3 +->+ 4 +->+ 5 +-+            +---+   +---+
    //                    +---+  +---+  +---+ |
    //                                        |  +---+     +---+   +---+
    //                                        +->+ 7 +---->+ 8 +-->+ 14 |
    //                                           +---+     +---+   +---+
    //    0       1        2       3       4       5         6       7      8

    def h(str: String) = new BlockEntry.Hash(BlockHash.unsafe(Hex.unsafe(str)))

    val block0 = blockEntity(None)
      .copy(timestamp = TimeStamp.now())
      .copy(hash = h("0000000000000000000000000000000000000000000000000000000000000000"))
    val block1 = blockEntity(Some(block0))
      .copy(hash = h("1111111111111111111111111111111111111111111111111111111111111111"))
    val block2 = blockEntity(Some(block1))
      .copy(hash = h("2222222222222222222222222222222222222222222222222222222222222222"))
    val block3 = blockEntity(Some(block1))
      .copy(hash = h("3333333333333333333333333333333333333333333333333333333333333333"))
    val block4 = blockEntity(Some(block3))
      .copy(hash = h("4444444444444444444444444444444444444444444444444444444444444444"))
    val block5 = blockEntity(Some(block4))
      .copy(hash = h("5555555555555555555555555555555555555555555555555555555555555555"))
    val block6 = blockEntity(Some(block5))
      .copy(hash = h("6666666666666666666666666666666666666666666666666666666666666666"))
    val block7 = blockEntity(Some(block5))
      .copy(hash = h("7777777777777777777777777777777777777777777777777777777777777777"))
    val block8 = blockEntity(Some(block7))
      .copy(hash = h("8888888888888888888888888888888888888888888888888888888888888888"))
    val block9 = blockEntity(Some(block6))
      .copy(hash = h("9999999999999999999999999999999999999999999999999999999999999999"))
    val block10 = blockEntity(Some(block6))
      .copy(hash = h("1010101010101010101010101010101010101010101010101010101010101010"))
    val block11 = blockEntity(Some(block9))
      .copy(hash = h("1101101101101101101101101101101101101101101101101101101101101100"))
    val block12 = blockEntity(Some(block10))
      .copy(hash = h("1212121212121212121212121212121212121212121212121212121212121212"))
    val block13 = blockEntity(Some(block11))
      .copy(hash = h("1313131313131313131313131313131313131313131313131313131313131313"))
    val block14 = blockEntity(Some(block8))
      .copy(hash = h("1414141414141414141414141414141414141414141414141414141414141414"))

    val mainChain = Seq(
      block0.hash,
      block1.hash,
      block3.hash,
      block4.hash,
      block5.hash,
      block6.hash,
      block9.hash,
      block11.hash,
      block13.hash
    )

    // format: off
    var chainOToO = Seq(block0, block1, block2, block3, block4, block5, block6, block7, block8, block9, block10, block11, block12, block13, block14)
    // format: on

    val chains = chainIndexes.map {
      case (from, to) =>
        Seq(blockEntity(None, from, to))
    }.tail

    def blockFlowEntity: Seq[Seq[BlockEntity]] =
      chains :+ chainOToO

    def blockFlow: Seq[Seq[BlockEntry]] =
      blockEntitiesToBlockEntries(blockFlowEntity)

    implicit val groupSettings: GroupSetting = GroupSetting(groupNum)
    implicit val blockCache: BlockCache      = BlockCache()

    def blockEntities = blockFlowEntity.flatten

    def blocks: Seq[BlockEntry] = blockFlow.flatten

    implicit val blockFlowClient: BlockFlowClient = new BlockFlowClient {
      implicit val executionContext: ExecutionContext = ExecutionContext.global
      def startSelfOnce(): Future[Unit]               = Future.unit
      def stopSelfOnce(): Future[Unit]                = Future.unit
      def subServices: ArraySeq[Service]              = ArraySeq.empty

      def fetchBlock(from: GroupIndex, hash: BlockEntry.Hash): Future[BlockEntity] =
        Future.successful(blockEntities.find(_.hash === hash).get)

      def fetchBlocks(fromTs: TimeStamp, toTs: TimeStamp, uri: Uri): Future[Seq[Seq[BlockEntity]]] =
        Future.successful(
          blockEntities
            .filter(b => b.timestamp >= fromTs && b.timestamp < toTs)
            .groupBy(b => (b.chainFrom, b.chainTo))
            .toSeq
            .map(_._2)
            .map(_.distinctBy(_.height).sortBy(_.height)))

      def fetchChainInfo(from: GroupIndex, to: GroupIndex): Future[ChainInfo] =
        Future.successful(
          ChainInfo(
            blocks
              .filter(block => block.chainFrom === from && block.chainTo === to)
              .map(_.height.value)
              .max))

      def fetchHashesAtHeight(from: GroupIndex,
                              to: GroupIndex,
                              height: Height): Future[HashesAtHeight] =
        Future.successful(
          HashesAtHeight(
            AVector.from(
              blocks
                .filter(block =>
                  block.chainFrom === from && block.chainTo === to && block.height === height)
                .map(_.hash.value))))

      def fetchSelfClique(): Future[SelfClique] =
        Future.successful(
          SelfClique(CliqueId.generate, AVector.empty, true, true)
        )

      def fetchChainParams(): Future[ChainParams] =
        Future.successful(
          ChainParams(NetworkId.AlephiumDevNet, 18, 1, 2)
        )

      def fetchUnconfirmedTransactions(uri: Uri): Future[Seq[UnconfirmedTransaction]] =
        Future.successful(Seq.empty)

      override def start(): Future[Unit] =
        Future.unit

      override def close(): Future[Unit] =
        Future.unit
    }

    def checkBlocks(blocksToCheck: Seq[BlockEntry]) = {
      val result = BlockDao
        .listIncludingForks(TimeStamp.unsafe(0), timestampMaxValue)
        .futureValue
        .map(_.hash)

      result.size is blocksToCheck.size
      result.toSet is blocksToCheck.map(_.hash).toSet
    }

    def checkMainChain(mainChain: Seq[BlockEntry.Hash]) = {
      val result = BlockDao
        .listMainChain(Pagination.unsafe(0, blocks.size))
        .futureValue
        ._1
        .filter(block =>
          block.chainFrom == GroupIndex.unsafe(0) && block.chainTo == GroupIndex.unsafe(0))
        .map(_.hash)
        .toSet
      result is mainChain.toSet
    }

    def checkLatestHeight(height: Int) = {
      eventually {
        BlockDao
          .latestBlocks()
          .futureValue
          .find { case (chainIndex, _) => chainIndex == ChainIndex.unsafe(0, 0) }
          .get
          ._2
          .height
          .value is height
      }
    }
  }
  // scalastyle:on scalatest-matcher
}<|MERGE_RESOLUTION|>--- conflicted
+++ resolved
@@ -45,35 +45,7 @@
     with Eventually {
   override implicit val patienceConfig = PatienceConfig(timeout = Span(50, Seconds))
 
-<<<<<<< HEAD
-  it should "fetch and build timestamp range" in new Fixture {
-=======
-  "build timestamp range" in new Fixture {
-
-    BlockFlowSyncService.buildTimestampRange(t(0), t(5), s(1)) is
-      Seq(r(0, 1), r(2, 3), r(4, 5))
-
-    BlockFlowSyncService.buildTimestampRange(t(0), t(5), s(2)) is
-      Seq(r(0, 2), r(3, 5))
-
-    BlockFlowSyncService.buildTimestampRange(t(0), t(6), s(2)) is
-      Seq(r(0, 2), r(3, 5), r(6, 6))
-
-    BlockFlowSyncService.buildTimestampRange(t(0), t(7), s(2)) is
-      Seq(r(0, 2), r(3, 5), r(6, 7))
-
-    BlockFlowSyncService.buildTimestampRange(t(1), t(1), s(1)) is
-      Seq.empty
-
-    BlockFlowSyncService.buildTimestampRange(t(1), t(0), s(1)) is
-      Seq.empty
-
-    BlockFlowSyncService.buildTimestampRange(t(0), t(1), s(0)) is
-      Seq.empty
-  }
-
   "fetch and build timestamp range" in new Fixture {
->>>>>>> 201784a2
 
     def th(ts: TimeStamp, height: Int) = Future.successful(Option((ts, height)))
 
