--- conflicted
+++ resolved
@@ -207,12 +207,8 @@
     Future.sequence(blocks.map(BlockDao.insert)).futureValue
     val inputsToUpdate =
       Future.sequence(blocks.map(BlockDao.updateTransactionPerAddress)).futureValue.flatten
-<<<<<<< HEAD
-
-    BlockDao.updateInputs(inputsToUpdate).futureValue
-=======
+
     DBRunner.run(BlockDao.updateInputs(inputsToUpdate)).futureValue
->>>>>>> 6bfbe79c
 
     val t0 = Transaction(
       tx0.hash,
