--- conflicted
+++ resolved
@@ -183,13 +183,11 @@
 
     val blocks = Seq(block0, block1)
 
-<<<<<<< HEAD
+    //FIXME
     val inputsToUpdate = Future.sequence(blocks.map(blockDao.insert)).futureValue.flatten
-
     blockDao.updateInputs(inputsToUpdate).futureValue
-=======
     Future.sequence(blocks.map(blockDao.insertSQL)).futureValue
->>>>>>> c21cfa43
+    //FIXME
 
     val t0 = Transaction(
       tx0.hash,
