--- conflicted
+++ resolved
@@ -95,15 +95,10 @@
           outputRefKey = output.key,
           unlockScript = Some(Random.alphanumeric.take(10).mkString),
           mainChain    = output.mainChain,
-<<<<<<< HEAD
-          order        = order,
+          inputOrder   = order,
           txOrder      = order,
           None,
           None
-=======
-          inputOrder   = order,
-          txOrder      = order
->>>>>>> 201784a2
         )
     }
 
