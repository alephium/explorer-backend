// Copyright 2018 The Alephium Authors
// This file is part of the alephium project.
//
// The library is free software: you can redistribute it and/or modify
// it under the terms of the GNU Lesser General Public License as published by
// the Free Software Foundation, either version 3 of the License, or
// (at your option) any later version.
//
// The library is distributed in the hope that it will be useful,
// but WITHOUT ANY WARRANTY; without even the implied warranty of
// MERCHANTABILITY or FITNESS FOR A PARTICULAR PURPOSE. See the
// GNU Lesser General Public License for more details.
//
// You should have received a copy of the GNU Lesser General Public License
// along with the library. If not, see <http://www.gnu.org/licenses/>.

import sbt._

object Version {
<<<<<<< HEAD
  lazy val common = "2.5.0"
=======
  lazy val common = "2.5.4"
>>>>>>> 35c86eff

  lazy val akka       = "2.6.20"
  lazy val rxJava     = "3.1.6"
  lazy val tapir      = "1.2.8"
  lazy val vertx      = "4.3.8"
  lazy val slick      = "3.3.2"
  lazy val postgresql = "42.2.12"
  lazy val sttp       = "3.7.4"
  lazy val apispec    = "0.3.2"
  lazy val prometheus = "0.15.0"
  lazy val micrometer = "1.7.4"
}

object Dependencies {
  lazy val alephiumCrypto   = "org.alephium" %% "alephium-crypto"   % Version.common
  lazy val alephiumProtocol = "org.alephium" %% "alephium-protocol" % Version.common
  lazy val alephiumUtil     = "org.alephium" %% "alephium-util"     % Version.common
  lazy val alephiumApi      = "org.alephium" %% "alephium-api"      % Version.common
  lazy val alephiumJson     = "org.alephium" %% "alephium-json"     % Version.common
  lazy val alephiumHttp     = "org.alephium" %% "alephium-http"     % Version.common
  lazy val alephiumConf     = "org.alephium" %% "alephium-conf"     % Version.common

  lazy val vertx       = "io.vertx" % "vertx-core"     % Version.vertx
  lazy val vertxRxJava = "io.vertx" % "vertx-rx-java3" % Version.vertx

  lazy val akkaTest = "com.typesafe.akka" %% "akka-testkit" % Version.akka % Test

  lazy val rxJava = "io.reactivex.rxjava3" % "rxjava" % Version.rxJava

  lazy val tapirCore   = "com.softwaremill.sttp.tapir" %% "tapir-core"         % Version.tapir
  lazy val tapirServer = "com.softwaremill.sttp.tapir" %% "tapir-server"       % Version.tapir
  lazy val tapirVertx  = "com.softwaremill.sttp.tapir" %% "tapir-vertx-server" % Version.tapir

  lazy val tapirOpenapi   = "com.softwaremill.sttp.tapir" %% "tapir-openapi-docs" % Version.tapir
  lazy val tapirSwaggerUi = "com.softwaremill.sttp.tapir" %% "tapir-swagger-ui"   % Version.tapir
  lazy val tapirOpenapiModel = "com.softwaremill.sttp.apispec" %% "openapi-model" % Version.apispec
  lazy val tapirClient = "com.softwaremill.sttp.tapir" %% "tapir-sttp-client" % Version.tapir
  lazy val sttpBackend =
    "com.softwaremill.sttp.client3" %% "async-http-client-backend-future" % Version.sttp

  lazy val `upickle` = "com.lihaoyi" %% "upickle" % "1.6.0"

  lazy val caffeine = "com.github.ben-manes.caffeine" % "caffeine" % "3.0.5"

  lazy val ficus = "com.iheart" %% "ficus" % "1.5.2"

  lazy val scalatest     = "org.scalatest"              %% "scalatest"       % "3.2.13"   % Test
  lazy val scalacheck    = "org.scalacheck"             %% "scalacheck"      % "1.14.3"   % Test
  lazy val scalatestplus = "org.scalatestplus"          %% "scalacheck-1-16" % "3.2.13.0" % Test
  lazy val scalaMock     = "org.scalamock"              %% "scalamock"       % "5.2.0"    % Test
  lazy val scalaLogging  = "com.typesafe.scala-logging" %% "scala-logging"   % "3.9.2"
  lazy val logback       = "ch.qos.logback"              % "logback-classic" % "1.2.3"

  lazy val slick      = "com.typesafe.slick" %% "slick"      % Version.slick
  lazy val postgresql = "org.postgresql"      % "postgresql" % Version.postgresql

  lazy val slickHikaricp = "com.typesafe.slick" %% "slick-hikaricp" % Version.slick

  lazy val prometheusSimpleClient = "io.prometheus" % "simpleclient" % Version.prometheus
  lazy val prometheusSimpleClientHotspot =
    "io.prometheus" % "simpleclient_hotspot" % Version.prometheus
  lazy val tapirPrometheusMetrics =
    "com.softwaremill.sttp.tapir" %% "tapir-prometheus-metrics" % Version.tapir
  lazy val micrometerCore = "io.micrometer" % "micrometer-core" % Version.micrometer
  lazy val micrometerPrometheus =
    "io.micrometer" % "micrometer-registry-prometheus" % Version.micrometer
}<|MERGE_RESOLUTION|>--- conflicted
+++ resolved
@@ -17,11 +17,7 @@
 import sbt._
 
 object Version {
-<<<<<<< HEAD
-  lazy val common = "2.5.0"
-=======
-  lazy val common = "2.5.4"
->>>>>>> 35c86eff
+  lazy val common = "2.5.5"
 
   lazy val akka       = "2.6.20"
   lazy val rxJava     = "3.1.6"
